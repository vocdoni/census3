--- conflicted
+++ resolved
@@ -44,7 +44,6 @@
 // database. It returns a 204 response if no tokens are registered or a 500
 // error if something fails.
 func (capi *census3API) getTokens(msg *api.APIdata, ctx *httprouter.HTTPContext) error {
-<<<<<<< HEAD
 	// get pagination information from the request
 	pageSize, dbPageSize, cursor, goForward, err := paginationFromCtx(ctx)
 	if err != nil {
@@ -57,9 +56,6 @@
 	}
 	// init context with timeout and database transaction
 	internalCtx, cancel := context.WithTimeout(context.Background(), getTokensTimeout)
-=======
-	internalCtx, cancel := context.WithTimeout(ctx.Request.Context(), getTokensTimeout)
->>>>>>> 412bf136
 	defer cancel()
 	tx, err := capi.db.RO.BeginTx(internalCtx, nil)
 	if err != nil {
@@ -109,18 +105,7 @@
 	}
 	// parse results from database to the response format
 	for _, tokenData := range rows {
-<<<<<<< HEAD
 		tokensResponse.Tokens = append(tokensResponse.Tokens, GetTokensItem{
-			ID:         common.BytesToAddress(tokenData.ID).String(),
-			Type:       state.TokenType(int(tokenData.TypeID)).String(),
-			Name:       tokenData.Name.String,
-			StartBlock: tokenData.CreationBlock.Int64,
-			Tags:       tokenData.Tags.String,
-			Symbol:     tokenData.Symbol.String,
-			ChainID:    tokenData.ChainID,
-		})
-=======
-		tokenResponse := GetTokensItem{
 			ID:           common.BytesToAddress(tokenData.ID).String(),
 			Type:         state.TokenType(int(tokenData.TypeID)).String(),
 			Name:         tokenData.Name,
@@ -129,9 +114,7 @@
 			Symbol:       tokenData.Symbol,
 			ChainID:      tokenData.ChainID,
 			ChainAddress: tokenData.ChainAddress,
-		}
-		tokens.Tokens = append(tokens.Tokens, tokenResponse)
->>>>>>> 412bf136
+		})
 	}
 	// encode the response and send it
 	res, err := json.Marshal(tokensResponse)

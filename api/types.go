package api

type CreateTokenRequest struct {
	ID      string `json:"id"`
	Type    string `json:"type"`
	Tag     string `json:"tag"`
	ChainID int64  `json:"chainID"`
}

type GetTokenStatusResponse struct {
	AtBlock  uint64 `json:"atBlock"`
	Synced   bool   `json:"synced"`
	Progress uint64 `json:"progress"`
}

type GetTokenResponse struct {
	ID              string                  `json:"id"`
	Type            string                  `json:"type"`
	Decimals        uint64                  `json:"decimals"`
	StartBlock      uint64                  `json:"startBlock"`
	Symbol          string                  `json:"symbol"`
	TotalSupply     string                  `json:"totalSupply"`
	Name            string                  `json:"name"`
	Status          *GetTokenStatusResponse `json:"status"`
	Size            uint32                  `json:"size"`
	DefaultStrategy uint64                  `json:"defaultStrategy,omitempty"`
	Tag             string                  `json:"tag,omitempty"`
	ChainID         int64                   `json:"chainID"`
}

type GetTokensItem struct {
	ID         string `json:"id"`
	Type       string `json:"type"`
	StartBlock uint64 `json:"startBlock"`
	Name       string `json:"name"`
	Symbol     string `json:"symbol"`
	Tag        string `json:"tag,omitempty"`
	ChainID    int    `json:"chainID"`
}

type GetTokensResponse struct {
	Tokens []GetTokensItem `json:"tokens"`
}

type TokenTypesResponse struct {
	SupportedTypes []string `json:"supportedTypes"`
}

type TokenHoldersResponse struct {
	Holders map[string]string `json:"holders"`
}

type CreateCensusResquest struct {
	StrategyID  uint64 `json:"strategyId"`
	BlockNumber uint64 `json:"blockNumber"`
	Anonymous   bool   `json:"anonymous"`
}

type CreateCensusResponse struct {
	CensusID uint64 `json:"censusId"`
}

type GetCensusResponse struct {
	CensusID   uint64 `json:"censusId"`
	StrategyID uint64 `json:"strategyId"`
	MerkleRoot string `json:"merkleRoot"`
	URI        string `json:"uri"`
	Size       int32  `json:"size"`
	Weight     string `json:"weight"`
<<<<<<< HEAD
	// ChainID    uint64 `json:"chainId"`
=======
	ChainID    uint64 `json:"chainId"`
	Anonymous  bool   `json:"anonymous"`
>>>>>>> ccbb2807
}

type GetCensusesResponse struct {
	Censuses []uint64 `json:"censuses"`
}

type GetStrategiesResponse struct {
	Strategies []uint64 `json:"strategies"`
}

type GetStrategyToken struct {
	ID         string `json:"id"`
	Name       string `json:"name"`
	MinBalance string `json:"minBalance"`
	Method     string `json:"method"`
}

type GetStrategyResponse struct {
	ID        uint64             `json:"id"`
	Tokens    []GetStrategyToken `json:"tokens"`
	Predicate string             `json:"strategy"`
}<|MERGE_RESOLUTION|>--- conflicted
+++ resolved
@@ -67,12 +67,7 @@
 	URI        string `json:"uri"`
 	Size       int32  `json:"size"`
 	Weight     string `json:"weight"`
-<<<<<<< HEAD
-	// ChainID    uint64 `json:"chainId"`
-=======
-	ChainID    uint64 `json:"chainId"`
 	Anonymous  bool   `json:"anonymous"`
->>>>>>> ccbb2807
 }
 
 type GetCensusesResponse struct {

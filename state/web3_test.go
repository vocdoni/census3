--- conflicted
+++ resolved
@@ -253,11 +253,7 @@
 
 	logs, err := w.transferLogs(MonkeysCreationBlock, MonkeysCreationBlock+500)
 	c.Assert(err, qt.IsNil)
-<<<<<<< HEAD
-	c.Assert(logs, qt.HasLen, 12)
-=======
 	c.Assert(logs, qt.HasLen, len(MonkeysHolders))
->>>>>>> 812542c8
 }
 
 func Test_calcPartialBalances(t *testing.T) {

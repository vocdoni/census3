--- conflicted
+++ resolved
@@ -14,55 +14,34 @@
 JOIN token_holders ON holders.id = token_holders.holder_id
 WHERE token_holders.token_id = ?;
 
-<<<<<<< HEAD
--- name: TokenHoldersByTokenIDAndBlockID :many
-SELECT holders.*
-FROM holders
-JOIN token_holders ON holders.id = token_holders.holder_id
-WHERE token_holders.token_id = ? AND token_holders.block_id = ?;
-
--- name: TokenHoldersByTokenIDAndMinBalance :many
-SELECT holders.*
-FROM holders
-JOIN token_holders ON holders.id = token_holders.holder_id
-WHERE token_holders.token_id = ? AND token_holders.balance >= ?;
-
--- name: TokenHoldersByTokenIDAndBlockIDAndMinBalance :many
-SELECT holders.*
-FROM holders
-JOIN token_holders ON holders.id = token_holders.holder_id
-WHERE token_holders.token_id = ? AND token_holders.balance >= ? AND token_holders.block_id = ?;
-
 -- name: TokenHoldersByTokenIDAndExternalID :many
 SELECT holders.*, token_holders.balance
 FROM holders
 JOIN token_holders ON holders.id = token_holders.holder_id
 WHERE token_holders.token_id = ? AND token_holders.external_id = ?;
 
-=======
->>>>>>> 859817ae
 -- name: TokenHolderByTokenIDAndHolderID :one
 SELECT holders.*, token_holders.*
 FROM holders
 JOIN token_holders ON holders.id = token_holders.holder_id
-<<<<<<< HEAD
-WHERE token_holders.token_id = ? AND token_holders.holder_id = ?;
+WHERE token_holders.token_id = ? 
+AND token_holders.chain_id = ?
+AND token_holders.holder_id = ?;
 
--- name: TokenHolderByTokenIDAndHolderIDandExternalID :one
+-- name: TokenHolderByTokenIDAndHolderIDAndChainIDAndExternalID :one
 SELECT holders.*, token_holders.*
 FROM holders
 JOIN token_holders ON holders.id = token_holders.holder_id
-WHERE token_holders.token_id = ? AND token_holders.holder_id = ? AND token_holders.external_id = ?;
+WHERE token_holders.token_id = ? 
+    AND token_holders.holder_id = ? 
+    AND token_holders.chain_id = ?
+    AND token_holders.external_id = ?;
 
 -- name: TokenHolderByTokenIDAndBlockIDAndHolderID :one
 SELECT holders.*, token_holders.balance
 FROM holders
 JOIN token_holders ON holders.id = token_holders.holder_id
 WHERE token_holders.token_id = ? AND token_holders.holder_id = ? AND token_holders.block_id = ?;
-=======
-WHERE token_holders.token_id = ? 
-AND token_holders.chain_id = ?
-AND token_holders.holder_id = ?;
 
 -- name: ExistTokenHolder :one
 SELECT EXISTS (
@@ -72,7 +51,6 @@
         AND holder_id = ?
         AND chain_id = ?
 );
->>>>>>> 859817ae
 
 -- name: LastBlockByTokenID :one
 SELECT block_id 
@@ -92,35 +70,30 @@
     holder_id,
     balance,
     block_id,
-<<<<<<< HEAD
+    chain_id,
     external_id
-=======
-    chain_id
->>>>>>> 859817ae
 )
 VALUES (
-    ?, ?, ?, ?, ?
+    ?, ?, ?, ?, ?, ?
 );
 
 -- name: UpdateTokenHolderBalance :execresult
 UPDATE token_holders
 SET balance = sqlc.arg(balance),
     block_id = sqlc.arg(new_block_id)
-<<<<<<< HEAD
-WHERE token_id = sqlc.arg(token_id) AND holder_id = sqlc.arg(holder_id) AND block_id = sqlc.arg(block_id) AND external_id = sqlc.arg(external_id);
+WHERE token_id = sqlc.arg(token_id) 
+    AND holder_id = sqlc.arg(holder_id) 
+    AND block_id = sqlc.arg(block_id) 
+    AND chain_id = sqlc.arg(chain_id) 
+    AND external_id = sqlc.arg(external_id);
 
 -- name: DeleteTokenHolder :execresult
 DELETE FROM token_holders
-WHERE token_id = ? AND holder_id = ? AND external_id = ?;
-=======
 WHERE token_id = sqlc.arg(token_id) 
-AND holder_id = sqlc.arg(holder_id) 
-AND block_id = sqlc.arg(block_id)
-AND chain_id = sqlc.arg(chain_id);
-
--- name: DeleteTokenHolder :execresult
-DELETE FROM token_holders
-WHERE token_id = ? AND holder_id = ?;
+    AND holder_id = sqlc.arg(holder_id) 
+    AND block_id = sqlc.arg(block_id)
+    AND chain_id = sqlc.arg(chain_id)
+    AND external_id = sqlc.arg(external_id);
 
 -- name: TokenHoldersByTokenIDAndChainIDAndMinBalance :many
 SELECT token_holders.holder_id, token_holders.balance
@@ -184,5 +157,4 @@
         AND th_a.chain_id = sqlc.arg(chain_id_b)
         AND th_a.balance >= sqlc.arg(min_balance_b)
 ) AS b ON holder_ids.holder_id = b.holder_id
-GROUP BY holder_ids.holder_id;
->>>>>>> 859817ae
+GROUP BY holder_ids.holder_id;
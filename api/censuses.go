--- conflicted
+++ resolved
@@ -64,11 +64,7 @@
 		URI:        "ipfs://" + currentCensus.Uri.String,
 		Size:       int32(currentCensus.Size),
 		Weight:     new(big.Int).SetBytes(currentCensus.Weight).String(),
-<<<<<<< HEAD
-=======
-		ChainID:    uint64(chainID),
 		Anonymous:  currentCensus.CensusType == int64(census.AnonymousCensusType),
->>>>>>> ccbb2807
 	})
 	if err != nil {
 		return ErrEncodeCensus

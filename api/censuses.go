--- conflicted
+++ resolved
@@ -61,11 +61,6 @@
 		}
 		return ErrCantGetCensus.WithErr(err)
 	}
-<<<<<<< HEAD
-	chainID, err := qtx.ChainID(internalCtx)
-	if err != nil {
-		return ErrCantGetCensus.WithErr(err)
-	}
 	censusSize := int32(0)
 	if currentCensus.Size.Valid {
 		censusSize = currentCensus.Size.Int32
@@ -74,21 +69,13 @@
 	if currentCensus.Weight.Valid {
 		censusWeight = []byte(currentCensus.Weight.String)
 	}
-=======
->>>>>>> 8d9fd546
 	res, err := json.Marshal(GetCensusResponse{
 		CensusID:   uint64(censusID),
 		StrategyID: uint64(currentCensus.StrategyID),
 		MerkleRoot: common.Bytes2Hex(currentCensus.MerkleRoot),
 		URI:        "ipfs://" + currentCensus.Uri.String,
-<<<<<<< HEAD
-		Size:       int32(censusSize),
+		Size:       censusSize,
 		Weight:     new(big.Int).SetBytes(censusWeight).String(),
-		ChainID:    uint64(chainID),
-=======
-		Size:       int32(currentCensus.Size),
-		Weight:     new(big.Int).SetBytes(currentCensus.Weight).String(),
->>>>>>> 8d9fd546
 		Anonymous:  currentCensus.CensusType == int64(census.AnonymousCensusType),
 	})
 	if err != nil {
@@ -275,17 +262,12 @@
 		defer cancel()
 		censusID, ok := data["censusID"].(int)
 		if !ok {
-			log.Errorf("no census id registered on queue item: %v", err)
+			log.Errorf("no census id registered on queue item")
 			return ErrCantGetCensus
 		}
 
 		// get the census from the database by queue_id
 		currentCensus, err := capi.sqlc.CensusByID(internalCtx, int64(censusID))
-		if err != nil {
-			return ErrCantGetCensus.WithErr(err)
-		}
-		// get current chain id
-		chainID, err := capi.sqlc.ChainID(internalCtx)
 		if err != nil {
 			return ErrCantGetCensus.WithErr(err)
 		}
@@ -306,7 +288,6 @@
 			URI:        "ipfs://" + currentCensus.Uri.String,
 			Size:       censusSize,
 			Weight:     new(big.Int).SetBytes(censusWeight).String(),
-			ChainID:    uint64(chainID),
 			Anonymous:  currentCensus.CensusType == int64(census.AnonymousCensusType),
 		}
 		// remove the item from the queue

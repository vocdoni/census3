--- conflicted
+++ resolved
@@ -90,10 +90,6 @@
 	w3 := state.Web3{}
 	internalCtx, cancel := context.WithTimeout(context.Background(), 10*time.Second)
 	defer cancel()
-<<<<<<< HEAD
-	if err := w3.Init(internalCtx, capi.web3, addr, tokenType); err != nil {
-		return ErrInitializingWeb3.WithErr(err)
-=======
 	// get correct web3 uri provider
 	w3uri, exists := capi.w3p[req.ChainID]
 	if !exists {
@@ -101,8 +97,7 @@
 	}
 	if err := w3.Init(internalCtx, w3uri, addr, tokenType); err != nil {
 		log.Errorw(ErrInitializingWeb3, err.Error())
-		return ErrInitializingWeb3
->>>>>>> 8d9fd546
+		return ErrInitializingWeb3.WithErr(err)
 	}
 	info, err := w3.TokenData()
 	if err != nil {

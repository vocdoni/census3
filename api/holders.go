--- conflicted
+++ resolved
@@ -41,29 +41,19 @@
 		})
 	if err != nil {
 		// if database does not contain any token holder for this token, return
-<<<<<<< HEAD
-		// not found, else return generic error.
-		if errors.Is(sql.ErrNoRows, err) {
-			log.Errorf("no holders found for address %s: %w", addr, err)
-			return ErrNoFoundTokenHolders.Withf("no holders found for address %s", addr)
-=======
 		// no content, else return generic error.
 		if errors.Is(sql.ErrNoRows, err) {
 			log.Errorf("no holders found for address %s: %w", addr, err)
 			return ctx.Send(nil, api.HTTPstatusNoContent)
->>>>>>> 6cb7fd0b
 		}
 		log.Errorf("error getting token with address %s: %w", addr, err)
 		return ErrCantGetTokenHolders.Withf("error getting token with address %s", addr)
 	}
-<<<<<<< HEAD
-=======
 	// if no error but the results are empty, return no content
 	if len(dbHolders) == 0 {
 		log.Errorf("no holders found for address %s: %w", addr, err)
 		return ctx.Send(nil, api.HTTPstatusNoContent)
 	}
->>>>>>> 6cb7fd0b
 	// encode the response with the token holders addresses
 	holders := TokenHoldersResponse{Holders: []string{}}
 	for _, holder := range dbHolders {
@@ -89,24 +79,16 @@
 	if err != nil {
 		if errors.Is(sql.ErrNoRows, err) {
 			log.Errorf("no holders found for address %s: %w", addr, err)
-<<<<<<< HEAD
-			return ErrNoFoundTokenHolders.Withf("token address: %s", addr)
-=======
 			return ctx.Send(nil, api.HTTPstatusNoContent)
->>>>>>> 6cb7fd0b
 		}
 		log.Errorf("error getting holders of %s: %w", addr, err)
 		return ErrCantGetTokenHolders.Withf("token address: %s", addr)
 	}
-<<<<<<< HEAD
-
-=======
 	// if no error but the results are empty, return no content
 	if numberOfHolders == 0 {
 		log.Errorf("no holders found for address %s: %w", addr, err)
 		return ctx.Send(nil, api.HTTPstatusNoContent)
 	}
->>>>>>> 6cb7fd0b
 	response, err := json.Marshal(struct {
 		Count int64 `json:"count"`
 	}{

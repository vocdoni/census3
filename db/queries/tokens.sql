--- conflicted
+++ resolved
@@ -10,6 +10,11 @@
 -- name: TokenByIDAndChainID :one
 SELECT * FROM tokens
 WHERE id = ? AND chain_id = ?
+LIMIT 1;
+
+-- name: TokenByIDAndChainIDAndExternalID :one
+SELECT * FROM tokens
+WHERE id = ? AND chain_id = ? AND external_id = ?
 LIMIT 1;
 
 -- name: TokensByStrategyID :many
@@ -30,14 +35,11 @@
     synced,
     tags,
     chain_id,
-<<<<<<< HEAD
+    chain_address,
     external_id
-=======
-    chain_address
->>>>>>> 859817ae
 )
 VALUES (
-    ?, ?, ?, ?, ?, ?, ?, ?, ?, ?, ?
+    ?, ?, ?, ?, ?, ?, ?, ?, ?, ?, ?, ?
 );
 
 -- name: UpdateTokenStatus :execresult

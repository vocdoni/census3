# API endpoints

Endpoints:
 - [API info](#api-info)
 - [Tokens](#tokens)
 - [Strategies](#strategies)
 - [Censuses](#censuses)

## API Info

### GET `/info`

Show information about the API service.

- 📥 response:

```json
{
    "supportedChains": [
        {
            "chainID": 5,
            "shortName": "gor",
            "name": "Goerli"
        },
        {
            "chainID": 137,
            "shortName": "matic",
            "name": "Polygon Mainnet"
        },
        {
            "chainID": 80001,
            "shortName": "maticmum",
            "name": "Mumbai"
        },
        {
            "chainID": 1,
            "shortName": "eth",
            "name": "Ethereum Mainnet"
        }
    ]
}
```

- ⚠️ errors:

| HTTP Status | Message | Internal error |
|:---:|:---|:---:|
| 500 | `error encoding API info` | 5023 | 

## Tokens

### GET `/tokens`
List of already added tokens.

- 📥 response:

```json
{
    "tokens": [
        {
            "ID": "0x1234",
            "name": "Wrapped Aragon Network Token",
            "type": "erc20|erc721|erc777|erc1155|nation3|wANT",
            "startBlock": 123456,
            "symbol": "wANT",
            "tags": "testTag1,testTag2",
            "chainID": 1,
<<<<<<< HEAD
            "externalID": "" // used by POAP contracts
=======
            "chainAddress": "eth:0x1234" 
>>>>>>> 859817ae
        }
    ]
}
```

> If `tags` is empty, it will be ommited.

- ⚠️ errors:

| HTTP Status  | Message | Internal error |
|:---:|:---|:---:|
| 204 | `no tokens found` | 4007 |
| 500 | `error getting tokens information` | 5005 | 
| 500 | `error encoding tokens` | 5011 | 

### GET `/tokens/types`
List the supported token types.

- 📥 response:

```json
{
    "supportedTypes": [
        "erc20", 
        "erc721", 
        "erc777", 
        "erc1155", 
        "nation3", 
        "wANT", 
        "poap"
    ]
}
```

- ⚠️ errors:    

| HTTP Status  | Message | Internal error |
|:---:|:---|:---:|
| 500 | `error encoding supported tokens types` | 5012 | 

### POST `/tokens`
Triggers a new scan for the provided token, starting from the defined block. 

**Important**: When a token is created, the API also creates a simple strategy with just the holders of that token, which is assigned to it as `defaultStrategy`.

- 📤 request:

```json
{
    "ID": "0x1234",
    "type": "erc20|erc721|erc777|erc1155|nation3|wANT|poap",
    "tags": "testTag1,testTag2",
    "chainID": 1,
    "externalID": "" // id for external holders providers
}
```

> `tags` attribute is *optional*.

- ⚠️ errors:

| HTTP Status  | Message | Internal error |
|:---:|:---|:---:|
| 400 | `malformed token information` | 4000 | 
| 409 | `token already created` | 4009 | 
| 400 | `chain ID provided not supported` | 4013 | 
| 500 | `the token cannot be created` | 5000 | 
| 500 | `error getting token information` | 5004 | 
| 500 | `error initialising web3 client` | 5019 | 

### GET `/tokens/{tokenID}?chainID={chainID}`
Returns the information about the token referenced by the provided ID.

- 📥 response:

```json
{
    "ID": "0x1324",
    "type": "erc20",
    "decimals": 18,
    "startBlock": 123456,
    "symbol": "$",
    "totalSupply": "21323",
    "name": "Amazing token",
    "status": {
        "atBlock": 12345,
        "synced": true|false,
        "progress": 87
    },
    "defaultStrategy": 1,
    "tags": "testTag1,testTag2",
    "chainID": 1,
<<<<<<< HEAD
    "externalID": ""
=======
    "chainAddress": "eth:0x1234" 
>>>>>>> 859817ae
}
```

> If `tags` is empty, it will be ommited.

- ⚠️ errors:

| HTTP Status  | Message | Internal error |
|:---:|:---|:---:|
| 400 | `malformed token information` | 4001 |
| 400 | `malformed chain ID` | 4018 |
| 404 | `no token found` | 4003 |
| 500 | `error getting token information` | 5004 | 
| 500 | `error encoding token` | 5010 | 
| 500 | `chain ID provided not supported` | 5013 | 
| 500 | `error initialising web3 client` | 5019 | 
| 500 | `error getting number of token holders` | 5020 | 
| 500 | `error getting last block number from web3 endpoint` | 5021 | 

### GET `/tokens/{tokenID}/holders/{holderID}?chainID={chainID}`
Returns if the holder ID is already registered in the database as a holder of the token ID and chain ID provided.

- 📥 response:

```
true|false
```

- ⚠️ errors:

| HTTP Status | Message | Internal error |
|:---:|:---|:---:|
| 400 | `malformed token information` | 4001 |
| 400 | `malformed chain ID` | 4018 |
| 404 | `no token found` | 4003 |
| 500 | `error getting token holders` | 5006 | 

## Strategies

### GET `/strategies`
Returns the ID's list of the strategies registered.

- 📥 response:

```json
{
    "strategies": [
        {
            "ID": 1,
            "alias": "default MON strategy",
            "predicate": "MON",
            "tokens": {
                "MON": {
                    "ID": "0x1234",
                    "chainID": 5,
                    "chainAddress": "gor:0x1234" 
                }
            }
        },
        {
            "ID": 2,
            "alias": "default ANT strategy",
            "predicate": "ANT",
            "tokens": {
                "ANT": {
                    "ID": "0x1234",
                    "chainID": 1,
                    "chainAddress": "eth:0x1234" 
                }
            }
        },
        {
            "ID": 3,
            "alias": "default USDC strategy",
            "predicate": "USDC",
            "tokens": {
                "USDC": {
                    "ID": "0x1234",
                    "chainID": 1,
                    "chainAddress": "eth:0x1234"
                }
            }
        },
        {
            "ID": 4,
            "alias": "strategy_alias",
            "predicate": "MON AND (ANT OR USDC)",
            "tokens": {
                "MON": {
                    "ID": "0x1234",
                    "chainID": 5,
                    "chainAddress": "gor:0x1234"
                },
                "ANT": {
                    "ID": "0x1234",
                    "chainID": 1,
                    "chainAddress": "eth:0x1234",
                    "minBalance": "1"
                },
                "USDC": {
                    "ID": "0x1234",
                    "chainID": 1,
                    "chainAddress": "eth:0x1234"
                }
            }
        }
    ]
}
```

- ⚠️ errors:

| HTTP Status  | Message | Internal error |
|:---:|:---|:---:|
| 204 | `-` | 4008 |
| 500 | `error getting strategies information` | 5008 | 
| 500 | `error encoding strategies` | 5016 | 

### POST `/strategies`
Stores a new strategy based on the defined combination of tokens provided, these tokens must be registered previously.

- 📤 request:

```json
    {
        "alias": "test_strategy",
        "predicate": "(wANT OR ANT) AND USDC",
        "tokens": {
            "wANT": {
                "ID": "0x1324",
                "chainID": 1,
                "minBalance": "10000"
            },
            "ANT": {
                "ID": "0x1324",
                "chainID": 5,
            },
            "USDC": {
                "ID": "0x1324",
                "chainID": 1,
                "minBalance": "50"
            },
        }
    }
```

- 📥 response:

```json
{
    "strategyID": 1
}
```

- ⚠️ errors:

| HTTP Status  | Message | Internal error |
|:---:|:---|:---:|
| 404 | `no token found` | 4003 | 
| 400 | `malformed strategy provided` | 4014 |
| 400 | `the predicate provided is not valid` | 4015 | 
| 400 | `the predicate includes tokens that are not included in the request` | 4016 | 
| 500 | `error encoding strategy info` | 5015 | 
| 500 | `error creating strategy` | 5025 | 

### POST `/strategies/import/{cid}`
Imports a strategy from IPFS downloading it with the `cid` provided in background.

- 📥 response:

```json
{
    "queueID": "0123456789abcdef0123456789abcdef01234567"
}
```

- ⚠️ errors:

| HTTP Status  | Message | Internal error |
|:---:|:---|:---:|
| 400 | `malformed strategy provided` | 4014 |
| 500 | `error encoding strategy info` | 5015 | 

### GET `/strategies/import/queue/{queueID}`
Returns the information of the census that are in the creation queue.

- 📥 response:
```json
{
    "done": true,
    "error": {
        "code": 0,
        "err": "error message or null"
    },
    "strategy": { /* <same_get_strategy_response> */ }
}
```

- ⚠️ errors:

| HTTP Status  | Message | Internal error |
|:---:|:---|:---:|
| 404 | `strategy not found` | 4006 | 
| 400 | `malformed queue ID` | 4011 | 
| 500 | `error getting strategy information` | 5009 | 
| 500 | `error encoding strategy queue item` | 5022 | 

- ⚠️ possible error values inside the body:

<small>The request could response `OK 200` and at the same time includes an error because it is an error of the enqueued process and not of the request processing).</small>

### GET `/strategies/{strategyID}`
Returns the information of the strategy related to the provided ID.

- 📥 response:

```json
{
    "ID": 4,
    "alias": "strategy_alias",
    "predicate": "MON AND (ANT OR USDC)",
    "tokens": {
        "MON": {
            "ID": "0x1234",
            "chainID": 5,
            "chainAddress": "gor:0x1234"
        },
        "ANT": {
            "ID": "0x1234",
            "chainID": 1,
            "chainAddress": "eth:0x1234",
            "minBalance": "1"
        },
        "USDC": {
            "ID": "0x1234",
            "chainID": 1,
            "chainAddress": "eth:0x1234"
        }
    }
}
```

- ⚠️ errors:

| HTTP Status  | Message | Internal error |
|:---:|:---|:---:|
| 400 | `malformed strategy ID, it must be an integer` | 4002 | 
| 404 | `no strategy found with the ID provided` | 405 |
| 500 | `error getting tokens information` | 5005 | 
| 500 | `error getting strategy information` | 5007 | 
| 500 | `error encoding strategy info` | 5015 | 

### GET `/strategies/token/{tokenID}`
Returns ID's of the already created strategies including the `tokenAddress` provided.

- 📥 response:

```json
{
    "strategies": [
        {
            "ID": 1,
            "alias": "default MON strategy",
            "predicate": "MON",
            "tokens": {
                "MON": {
                    "ID": "0x1234",
                    "chainID": 5,
                    "chainAddress": "gor:0x1234"
                }
            }
        },
        {
            "ID": 4,
            "alias": "strategy_alias",
            "predicate": "MON AND (ANT OR USDC)",
            "tokens": {
                "MON": {
                    "ID": "0x1234",
                    "chainID": 5,
                    "chainAddress": "gor:0x1234"
                },
                "ANT": {
                    "ID": "0x1234",
                    "chainID": 1,
                    "chainAddress": "eth:0x1234",
                    "minBalance": "1"
                },
                "USDC": {
                    "ID": "0x1234",
                    "chainID": 1,
                    "chainAddress": "eth:0x1234"
                }
            }
        }
    ]
}
```

- ⚠️ errors:

| HTTP Status  | Message | Internal error |
|:---:|:---|:---:|
| 204 | `-` | 4008 |
| 500 | `error getting strategies information` | 5008 | 
| 500 | `error encoding strategies` | 5016 | 

### POST `/strategies/predicate/validate`
Returns if the provided strategy predicate is valid and well-formatted. If the predicate is valid the handler returns a parsed version of the predicate as a JSON.

- 📤 request:

```json
{
    "predicate": "DAI AND (ANT OR ETH)"
}
```

- 📥 response:

```json
{
    "result": {
        "childs": {
            "operator": "AND",
            "tokens": [
                {
                    "literal": "DAI"
                },
                {
                    "childs": {
                        "operator": "OR",
                        "tokens": [
                            {
                                "literal": "ANT"
                            },
                            {
                                "literal": "ETH"
                            }
                        ]
                    }
                }
            ]
        }
    }
}
```

- ⚠️ errors:

| HTTP Status  | Message | Internal error |
|:---:|:---|:---:|
| 400 | `malformed strategy provided` | 4014 |
| 400 | `the predicate provided is not valid` | 4015 | 
| 500 | `error encoding validated strategy predicate` | 5024 | 

### GET `/strategies/predicate/operators`
Returns the list of supported operators to build strategy predicates.

- 📥 response:

```json
{
    "operators": [
        {
            "description": "logical operator that returns the common token holders between symbols with fixed balance to 1",
            "tag": "AND"
        },
        {
            "description": "logical operator that returns the token holders of both symbols with fixed balance to 1",
            "tag": "OR"
        }
    ]
}
```

- ⚠️ errors:

| HTTP Status  | Message | Internal error |
|:---:|:---|:---:|
| 500 | `error encoding supported strategy predicate operators` | 5027 | 

## Censuses

### POST `/censuses`
Request the creation of a new census with the strategy provided for the `blockNumber` provided and returns the census ID.
     
- 📤 request:

```json
{
    "strategyID": 1,
    "blockNumber": 123456,
    "anonymous": false
}
```

- 📥 response:

```json
{
    "queueID": "0123456789abcdef0123456789abcdef01234567"
}
```

- ⚠️ errors :

| HTTP Status  | Message | Internal error |
|:---:|:---|:---:|
| 400 | `malformed strategy ID, it must be an integer` | 4002 | 
| 500 | `error encoding census` | 5017 | 

### GET `/censuses/{censusID}`
Returns the information of the snapshots related to the provided ID.

- 📥 response:
```json
{ 
    "censusID": 2,
    "strategyID": 1,
    "merkleRoot": "e3cb8941e25dcdb36fc21acbe5f6c5a42e0d4f89839ae94952f0ebbd9acd04ac",
    "uri": "ipfs://Qma....",
    "size": 1000,
    "weight": "200000000000000000000",
    "anonymous": true
}
```

- ⚠️ errors:

| HTTP Status  | Message | Internal error |
|:---:|:---|:---:|
| 400 | `malformed census ID, it must be a integer` | 4001 | 
| 404 | `census not found` | 4006 | 
| 500 | `error getting census information` | 5009 | 
| 500 | `error encoding census` | 5017 | 

### GET `/censuses/queue/{queueID}`
Returns the information of the census that are in the creation queue.

- 📥 response:
```json
{
    "done": true,
    "error": {
        "code": 0,
        "err": "error message or null"
    },
    "census": { /* <same_get_census_response> */ }
}
```

- ⚠️ errors:

| HTTP Status  | Message | Internal error |
|:---:|:---|:---:|
| 404 | `census not found` | 4006 | 
| 400 | `malformed queue ID` | 4011 | 
| 500 | `error getting census information` | 5009 | 
| 500 | `error encoding census queue item` | 5022 | 

- ⚠️ possible error values inside the body:

<small>The request could response `OK 200` and at the same time includes an error because it is an error of the enqueued process and not of the request processing).</small>

| HTTP Status  | Message | Internal error |
|:---:|:---|:---:|
| 404 | `no token holders found` | 4004 |
| 404 | `no strategy found with the ID provided` | 4005 |
| 400 | `no tokens found for the strategy provided` | 4010 |
| 409 | `census already exists` | 4012 |
| 400 | `the predicate provided is not valid` | 4015 |
| 204 | `strategy has not registered holders` | 4017 |
| 500 | `error creating the census tree on the census database` | 5001 |
| 500 | `error evaluating strategy predicate` | 5026 |

### GET `/censuses/strategy/{strategyID}`
Returns a list of censusID for the strategy provided.

- 📥 response:

```json
{
    "censuses": [ 
        { 
            "censusID": 1,
            "strategyID": 1,
            "merkleRoot": "e3cb8941e25dcdb36fc21acbe5f6c5a42e0d4f89839ae94952f0ebbd9acd04ac",
            "uri": "ipfs://Qma....",
            "size": 1000,
            "weight": "200000000000000000000",
            "anonymous": true
        }
    ]
}
```

- ⚠️ errors:

| HTTP Status  | Message | Internal error |
|:---:|:---|:---:|
| 204 | `-` | 4007 |
| 400 | `malformed census ID, it must be a integer` | 4001 | 
| 404 | `census not found` | 4006 | 
| 500 | `error getting census information` | 5009 | 
| 500 | `error encoding censuses` | 5018 |<|MERGE_RESOLUTION|>--- conflicted
+++ resolved
@@ -65,17 +65,15 @@
             "symbol": "wANT",
             "tags": "testTag1,testTag2",
             "chainID": 1,
-<<<<<<< HEAD
-            "externalID": "" // used by POAP contracts
-=======
+            "externalID": "", // used by POAP contracts
             "chainAddress": "eth:0x1234" 
->>>>>>> 859817ae
         }
     ]
 }
 ```
 
 > If `tags` is empty, it will be ommited.
+> If `externalID` is empty, it will be ommited.
 
 - ⚠️ errors:
 
@@ -128,10 +126,11 @@
 ```
 
 > `tags` attribute is *optional*.
-
-- ⚠️ errors:
-
-| HTTP Status  | Message | Internal error |
+> `externalID` attribute is *optional*.
+
+- ⚠️ errors:
+
+| HTTP Status | Message | Internal error |
 |:---:|:---|:---:|
 | 400 | `malformed token information` | 4000 | 
 | 409 | `token already created` | 4009 | 
@@ -140,8 +139,8 @@
 | 500 | `error getting token information` | 5004 | 
 | 500 | `error initialising web3 client` | 5019 | 
 
-### GET `/tokens/{tokenID}?chainID={chainID}`
-Returns the information about the token referenced by the provided ID.
+### GET `/tokens/{tokenID}?chainID={chainID}&externalID={externalID}`
+Returns the information about the token referenced by the provided ID and chain ID, the external ID is optional.
 
 - 📥 response:
 
@@ -162,15 +161,13 @@
     "defaultStrategy": 1,
     "tags": "testTag1,testTag2",
     "chainID": 1,
-<<<<<<< HEAD
-    "externalID": ""
-=======
+    "externalID": "",
     "chainAddress": "eth:0x1234" 
->>>>>>> 859817ae
 }
 ```
 
 > If `tags` is empty, it will be ommited.
+> If `externalID` is empty, it will be ommited.
 
 - ⚠️ errors:
 
@@ -222,7 +219,8 @@
                 "MON": {
                     "ID": "0x1234",
                     "chainID": 5,
-                    "chainAddress": "gor:0x1234" 
+                    "chainAddress": "gor:0x1234",
+                    "externalID": "mon_id_on_external_holder_provider"
                 }
             }
         },
@@ -258,7 +256,8 @@
                 "MON": {
                     "ID": "0x1234",
                     "chainID": 5,
-                    "chainAddress": "gor:0x1234"
+                    "chainAddress": "gor:0x1234",
+                    "externalID": "mon_id_on_external_holder_provider"
                 },
                 "ANT": {
                     "ID": "0x1234",
@@ -388,11 +387,13 @@
     "ID": 4,
     "alias": "strategy_alias",
     "predicate": "MON AND (ANT OR USDC)",
+    "uri": "ipfs://...",
     "tokens": {
         "MON": {
             "ID": "0x1234",
             "chainID": 5,
-            "chainAddress": "gor:0x1234"
+            "chainAddress": "gor:0x1234",
+            "externalID": "mon_id_on_external_holder_provider"
         },
         "ANT": {
             "ID": "0x1234",
@@ -419,7 +420,7 @@
 | 500 | `error getting strategy information` | 5007 | 
 | 500 | `error encoding strategy info` | 5015 | 
 
-### GET `/strategies/token/{tokenID}`
+### GET `/strategies/token/{tokenID}?chainID={chainID}&externalID={externalID}`
 Returns ID's of the already created strategies including the `tokenAddress` provided.
 
 - 📥 response:
@@ -447,7 +448,8 @@
                 "MON": {
                     "ID": "0x1234",
                     "chainID": 5,
-                    "chainAddress": "gor:0x1234"
+                    "chainAddress": "gor:0x1234",
+                    "externalID": "mon_id_on_external_holder_provider"
                 },
                 "ANT": {
                     "ID": "0x1234",

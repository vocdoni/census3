--- conflicted
+++ resolved
@@ -5,8 +5,10 @@
 	"context"
 	"encoding/gob"
 	"fmt"
+	"math"
 	"math/big"
 	"path/filepath"
+	"strconv"
 	"time"
 
 	"github.com/ethereum/go-ethereum/common"
@@ -46,7 +48,7 @@
 // census merkle tree
 type CensusDefinition struct {
 	ID         uint64
-	StrategyID uint32
+	StrategyID uint64
 	Type       models.Census_Type
 	URI        string
 	AuthToken  *uuid.UUID
@@ -57,7 +59,7 @@
 
 // NewCensusDefinition function returns a populated census definition with
 // the default values for some parameters and the supplied values for the rest.
-func NewCensusDefinition(id uint64, strategyID uint32, holders map[common.Address]*big.Int, anonymous bool) *CensusDefinition {
+func NewCensusDefinition(id, strategyID uint64, holders map[common.Address]*big.Int, anonymous bool) *CensusDefinition {
 	def := &CensusDefinition{
 		ID:         id,
 		StrategyID: strategyID,
@@ -75,7 +77,7 @@
 
 type PublishedCensus struct {
 	ID         uint64
-	StrategyID uint32
+	StrategyID uint64
 	RootHash   []byte
 	URI        string
 	Dump       []byte
@@ -237,12 +239,8 @@
 }
 
 // censusDBKey returns the db key of the census tree in the database given a censusID.
-<<<<<<< HEAD
-func censusDBKey(censusID int) string {
+func censusDBKey(censusID uint64) string {
 	return fmt.Sprintf("%s%x", censusDBprefix, []byte(fmt.Sprint(censusID)))
-=======
-func censusDBKey(censusID uint64) string {
-	return fmt.Sprintf("%s%x", censusDBprefix, []byte(strconv.FormatUint(censusID, 10)))
 }
 
 // InnerCensusID generates a unique identifier by concatenating the BlockNumber, StrategyID,
@@ -250,22 +248,23 @@
 // The BlockNumber and StrategyID are concatenated as they are, and the Anonymous flag is
 // represented as 1 for true and 0 for false. This concatenated string is then converted
 // to a uint64 to create a unique identifier.
-func InnerCensusID(blockNumber, strategyID uint32, anonymous bool) uint64 {
+func InnerCensusID(blockNumber, strategyID uint64, anonymous bool) uint64 {
+	// Force this to ensurte that can be stored in an int64 max but store into a uint64
+
 	// Convert the boolean to a uint32: 1 for true, 0 for false
 	var anonymousUint uint32
 	if anonymous {
 		anonymousUint = 1
 	}
-
 	// Concatenate the three values as strings
 	concatenated := fmt.Sprintf("%d%d%d", blockNumber, strategyID, anonymousUint)
-
 	// Convert the concatenated string back to a uint64
 	result, err := strconv.ParseUint(concatenated, 10, 64)
 	if err != nil {
 		panic(err)
 	}
-
+	if result > math.MaxInt64 {
+		panic(err)
+	}
 	return result
->>>>>>> 66d08065
 }
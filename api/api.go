--- conflicted
+++ resolved
@@ -43,12 +43,8 @@
 	FiltersPath     string
 	GroupKey        string
 	Web3Providers   *web3.Web3Pool
-<<<<<<< HEAD
 	TokenUpdater    *scanner.Updater
-	HolderProviders map[uint64]providers.HolderProvider
-=======
 	HolderProviders *manager.ProviderManager
->>>>>>> 20300948
 	AdminToken      string
 }
 

package api

import (
	"fmt"
	"net/http"

	"go.vocdoni.io/dvote/httprouter/apirest"
)

var (
	ErrMalformedToken = apirest.APIerror{
		Code:       4000,
		HTTPstatus: apirest.HTTPstatusBadRequest,
		Err:        fmt.Errorf("malformed token information"),
	}
	ErrMalformedCensusID = apirest.APIerror{
		Code:       4001,
		HTTPstatus: apirest.HTTPstatusBadRequest,
		Err:        fmt.Errorf("malformed census ID, it must be a integer"),
	}
	ErrMalformedStrategyID = apirest.APIerror{
		Code:       4002,
		HTTPstatus: apirest.HTTPstatusBadRequest,
		Err:        fmt.Errorf("malformed strategy ID, it must be an integer"),
	}
	ErrNotFoundToken = apirest.APIerror{
		Code:       4003,
		HTTPstatus: apirest.HTTPstatusNotFound,
		Err:        fmt.Errorf("no token found"),
	}
	ErrNotFoundTokenHolders = apirest.APIerror{
		Code:       4004,
		HTTPstatus: apirest.HTTPstatusNotFound,
		Err:        fmt.Errorf("no token holders found"),
	}
	ErrNotFoundStrategy = apirest.APIerror{
		Code:       4005,
		HTTPstatus: apirest.HTTPstatusNotFound,
		Err:        fmt.Errorf("no strategy found with the ID provided"),
	}
	ErrNotFoundCensus = apirest.APIerror{
		Code:       4006,
		HTTPstatus: apirest.HTTPstatusNotFound,
		Err:        fmt.Errorf("census not found"),
	}
	ErrNoTokens = apirest.APIerror{
		Code:       4007,
		HTTPstatus: apirest.HTTPstatusNoContent,
		Err:        fmt.Errorf("no tokens found"),
	}
	ErrNoStrategies = apirest.APIerror{
		Code:       4008,
		HTTPstatus: apirest.HTTPstatusNoContent,
		Err:        fmt.Errorf("no strategy found"),
	}
	ErrTokenAlreadyExists = apirest.APIerror{
		Code:       4009,
		HTTPstatus: http.StatusConflict,
		Err:        fmt.Errorf("token already created"),
	}
	ErrNoStrategyTokens = apirest.APIerror{
		Code:       4010,
		HTTPstatus: apirest.HTTPstatusBadRequest,
		Err:        fmt.Errorf("no tokens found for the strategy provided"),
	}
	ErrMalformedCensusQueueID = apirest.APIerror{
		Code:       4011,
		HTTPstatus: apirest.HTTPstatusBadRequest,
		Err:        fmt.Errorf("malformed queue ID"),
	}
	ErrCensusAlreadyExists = apirest.APIerror{
		Code:       4012,
		HTTPstatus: http.StatusConflict,
		Err:        fmt.Errorf("census already exists"),
	}
	ErrChainIDNotSupported = apirest.APIerror{
		Code:       4013,
		HTTPstatus: apirest.HTTPstatusBadRequest,
		Err:        fmt.Errorf("chain ID provided not supported"),
	}
<<<<<<< HEAD
	ErrMalformedPagination = apirest.APIerror{
		Code:       4014,
		HTTPstatus: apirest.HTTPstatusBadRequest,
		Err:        fmt.Errorf("malformed pagination params"),
=======
	ErrMalformedStrategy = apirest.APIerror{
		Code:       4014,
		HTTPstatus: apirest.HTTPstatusBadRequest,
		Err:        fmt.Errorf("malformed strategy provided"),
	}
	ErrInvalidStrategyPredicate = apirest.APIerror{
		Code:       4015,
		HTTPstatus: apirest.HTTPstatusBadRequest,
		Err:        fmt.Errorf("the predicate provided is not valid"),
	}
	ErrNoEnoughtStrategyTokens = apirest.APIerror{
		Code:       4016,
		HTTPstatus: apirest.HTTPstatusBadRequest,
		Err:        fmt.Errorf("the predicate includes tokens that are not included in the request"),
	}
	ErrNoStrategyHolders = apirest.APIerror{
		Code:       4017,
		HTTPstatus: apirest.HTTPstatusNoContent,
		Err:        fmt.Errorf("strategy has not registered holders"),
	}
	ErrMalformedChainID = apirest.APIerror{
		Code:       4018,
		HTTPstatus: apirest.HTTPstatusBadRequest,
		Err:        fmt.Errorf("malformed chain ID"),
	}
	ErrNoIPFSUri = apirest.APIerror{
		Code:       4019,
		HTTPstatus: apirest.HTTPstatusBadRequest,
		Err:        fmt.Errorf("no IPFS uri provided"),
	}
	ErrMalformedStrategyQueueID = apirest.APIerror{
		Code:       4020,
		HTTPstatus: apirest.HTTPstatusBadRequest,
		Err:        fmt.Errorf("malformed queue ID"),
	}
	ErrMalformedHolder = apirest.APIerror{
		Code:       4021,
		HTTPstatus: apirest.HTTPstatusBadRequest,
		Err:        fmt.Errorf("malformed holder information"),
>>>>>>> 412bf136
	}
	ErrCantCreateToken = apirest.APIerror{
		Code:       5000,
		HTTPstatus: apirest.HTTPstatusInternalErr,
		Err:        fmt.Errorf("the token cannot be created"),
	}
	ErrCantCreateCensus = apirest.APIerror{
		Code:       5001,
		HTTPstatus: apirest.HTTPstatusInternalErr,
		Err:        fmt.Errorf("error creating the census tree on the census database"),
	}
	ErrCantAddHoldersToCensus = apirest.APIerror{
		Code:       5002,
		HTTPstatus: apirest.HTTPstatusInternalErr,
		Err:        fmt.Errorf("error adding the holders to the created census"),
	}
	ErrPruningCensus = apirest.APIerror{
		Code:       5003,
		HTTPstatus: apirest.HTTPstatusInternalErr,
		Err:        fmt.Errorf("error pruning the current census tree"),
	}
	ErrCantGetToken = apirest.APIerror{
		Code:       5004,
		HTTPstatus: apirest.HTTPstatusInternalErr,
		Err:        fmt.Errorf("error getting token information"),
	}
	ErrCantGetTokens = apirest.APIerror{
		Code:       5005,
		HTTPstatus: apirest.HTTPstatusInternalErr,
		Err:        fmt.Errorf("error getting tokens information"),
	}
	ErrCantGetTokenHolders = apirest.APIerror{
		Code:       5006,
		HTTPstatus: apirest.HTTPstatusInternalErr,
		Err:        fmt.Errorf("error getting token holders"),
	}
	ErrCantGetStrategy = apirest.APIerror{
		Code:       5007,
		HTTPstatus: apirest.HTTPstatusInternalErr,
		Err:        fmt.Errorf("error getting strategy information"),
	}
	ErrCantGetStrategies = apirest.APIerror{
		Code:       5008,
		HTTPstatus: apirest.HTTPstatusInternalErr,
		Err:        fmt.Errorf("error getting strategies information"),
	}
	ErrCantGetCensus = apirest.APIerror{
		Code:       5009,
		HTTPstatus: apirest.HTTPstatusInternalErr,
		Err:        fmt.Errorf("error getting census information"),
	}
	ErrEncodeToken = apirest.APIerror{
		Code:       5010,
		HTTPstatus: apirest.HTTPstatusInternalErr,
		Err:        fmt.Errorf("error encoding token"),
	}
	ErrEncodeTokens = apirest.APIerror{
		Code:       5011,
		HTTPstatus: apirest.HTTPstatusInternalErr,
		Err:        fmt.Errorf("error encoding tokens"),
	}
	ErrEncodeTokenTypes = apirest.APIerror{
		Code:       5012,
		HTTPstatus: apirest.HTTPstatusInternalErr,
		Err:        fmt.Errorf("error encoding supported tokens types"),
	}
	ErrEncodeTokenHolders = apirest.APIerror{
		Code:       5013,
		HTTPstatus: apirest.HTTPstatusInternalErr,
		Err:        fmt.Errorf("error encoding token holders"),
	}
	ErrEncodeStrategyHolders = apirest.APIerror{
		Code:       5014,
		HTTPstatus: apirest.HTTPstatusInternalErr,
		Err:        fmt.Errorf("error encoding strategy holders"),
	}
	ErrEncodeStrategy = apirest.APIerror{
		Code:       5015,
		HTTPstatus: apirest.HTTPstatusInternalErr,
		Err:        fmt.Errorf("error encoding strategy"),
	}
	ErrEncodeStrategies = apirest.APIerror{
		Code:       5016,
		HTTPstatus: apirest.HTTPstatusInternalErr,
		Err:        fmt.Errorf("error encoding strategies"),
	}
	ErrEncodeCensus = apirest.APIerror{
		Code:       5017,
		HTTPstatus: apirest.HTTPstatusInternalErr,
		Err:        fmt.Errorf("error encoding census"),
	}
	ErrEncodeCensuses = apirest.APIerror{
		Code:       5018,
		HTTPstatus: apirest.HTTPstatusInternalErr,
		Err:        fmt.Errorf("error encoding censuses"),
	}
	ErrInitializingWeb3 = apirest.APIerror{
		Code:       5019,
		HTTPstatus: apirest.HTTPstatusInternalErr,
		Err:        fmt.Errorf("error initialising web3 client"),
	}
	ErrCantGetTokenCount = apirest.APIerror{
		Code:       5020,
		HTTPstatus: apirest.HTTPstatusInternalErr,
		Err:        fmt.Errorf("error getting number of token holders"),
	}
	ErrCantGetLastBlockNumber = apirest.APIerror{
		Code:       5021,
		HTTPstatus: apirest.HTTPstatusInternalErr,
		Err:        fmt.Errorf("error getting last block number from web3 endpoint"),
	}
	ErrEncodeQueueItem = apirest.APIerror{
		Code:       5022,
		HTTPstatus: apirest.HTTPstatusInternalErr,
		Err:        fmt.Errorf("error encoding census queue item"),
	}
	ErrEncodeAPIInfo = apirest.APIerror{
		Code:       5023,
		HTTPstatus: apirest.HTTPstatusInternalErr,
		Err:        fmt.Errorf("error encoding API info"),
	}
	ErrEncodeValidPredicate = apirest.APIerror{
		Code:       5024,
		HTTPstatus: apirest.HTTPstatusInternalErr,
		Err:        fmt.Errorf("error encoding validated strategy predicate"),
	}
	ErrCantCreateStrategy = apirest.APIerror{
		Code:       5025,
		HTTPstatus: apirest.HTTPstatusInternalErr,
		Err:        fmt.Errorf("error creating strategy"),
	}
	ErrEvalStrategyPredicate = apirest.APIerror{
		Code:       5026,
		HTTPstatus: apirest.HTTPstatusInternalErr,
		Err:        fmt.Errorf("error evaluating strategy predicate"),
	}
	ErrEncodeStrategyPredicateOperators = apirest.APIerror{
		Code:       5027,
		HTTPstatus: apirest.HTTPstatusInternalErr,
		Err:        fmt.Errorf("error encoding supported strategy predicate operators"),
	}
	ErrCantImportStrategy = apirest.APIerror{
		Code:       5028,
		HTTPstatus: apirest.HTTPstatusInternalErr,
		Err:        fmt.Errorf("error importing strategy"),
	}
)<|MERGE_RESOLUTION|>--- conflicted
+++ resolved
@@ -78,12 +78,6 @@
 		HTTPstatus: apirest.HTTPstatusBadRequest,
 		Err:        fmt.Errorf("chain ID provided not supported"),
 	}
-<<<<<<< HEAD
-	ErrMalformedPagination = apirest.APIerror{
-		Code:       4014,
-		HTTPstatus: apirest.HTTPstatusBadRequest,
-		Err:        fmt.Errorf("malformed pagination params"),
-=======
 	ErrMalformedStrategy = apirest.APIerror{
 		Code:       4014,
 		HTTPstatus: apirest.HTTPstatusBadRequest,
@@ -123,7 +117,11 @@
 		Code:       4021,
 		HTTPstatus: apirest.HTTPstatusBadRequest,
 		Err:        fmt.Errorf("malformed holder information"),
->>>>>>> 412bf136
+	}
+	ErrMalformedPagination = apirest.APIerror{
+		Code:       4022,
+		HTTPstatus: apirest.HTTPstatusBadRequest,
+		Err:        fmt.Errorf("malformed pagination params"),
 	}
 	ErrCantCreateToken = apirest.APIerror{
 		Code:       5000,

--- conflicted
+++ resolved
@@ -41,17 +41,16 @@
 		api.MethodAccessTypePublic, capi.getToken); err != nil {
 		return err
 	}
-<<<<<<< HEAD
+	if err := capi.endpoint.RegisterMethod("/tokens/startblock", "POST",
+		api.MethodAccessTypePublic, capi.tokenStartBlock); err != nil {
+		return err
+	}
 	if err := capi.endpoint.RegisterMethod("/tokens/rescan/{tokenID}", "POST",
 		api.MethodAccessTypeAdmin, capi.rescanToken); err != nil {
 		return err
 	}
 	if err := capi.endpoint.RegisterMethod("/tokens/rescan/queue/{queueID}", "GET",
 		api.MethodAccessTypeAdmin, capi.checkRescanToken); err != nil {
-=======
-	if err := capi.endpoint.RegisterMethod("/tokens/startblock", "POST",
-		api.MethodAccessTypePublic, capi.tokenStartBlock); err != nil {
->>>>>>> 20300948
 		return err
 	}
 	if err := capi.endpoint.RegisterMethod("/tokens/{tokenID}", "DELETE",
@@ -618,7 +617,6 @@
 	return ctx.Send(res, api.HTTPstatusOK)
 }
 
-<<<<<<< HEAD
 func (capi *census3API) rescanToken(msg *api.APIdata, ctx *httprouter.HTTPContext) error {
 	// get contract address from the tokenID query param and decode check if
 	// it is provided, if not return an error
@@ -699,7 +697,8 @@
 		return ErrEncodeQueueItem.WithErr(err)
 	}
 	return ctx.Send(response, api.HTTPstatusOK)
-=======
+}
+
 func (capi *census3API) tokenStartBlock(msg *api.APIdata, ctx *httprouter.HTTPContext) error {
 	req := Token{}
 	if err := json.Unmarshal(msg.Data, &req); err != nil {
@@ -734,7 +733,6 @@
 		log.Infow("start block calculated", "startBlock", startBlock, "tokenID", req.ID, "chainID", req.ChainID)
 	}()
 	return ctx.Send([]byte("ok"), api.HTTPstatusOK)
->>>>>>> 20300948
 }
 
 func (capi *census3API) getTokenHolder(msg *api.APIdata, ctx *httprouter.HTTPContext) error {

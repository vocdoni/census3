package main

import (
	"context"
	"fmt"
	"os"
	"os/signal"
	"strings"
	"syscall"
	"time"

	"github.com/VictoriaMetrics/metrics"
	"github.com/google/uuid"
	flag "github.com/spf13/pflag"
	"github.com/spf13/viper"
	"github.com/vocdoni/census3/api"
	"github.com/vocdoni/census3/db"
	"github.com/vocdoni/census3/internal"
<<<<<<< HEAD
	"github.com/vocdoni/census3/scanner"
	"github.com/vocdoni/census3/scanner/providers"
	"github.com/vocdoni/census3/scanner/providers/poap"
	"github.com/vocdoni/census3/scanner/providers/web3"
=======
	"github.com/vocdoni/census3/service"
	"github.com/vocdoni/census3/service/gitcoin"
	"github.com/vocdoni/census3/service/poap"
	"github.com/vocdoni/census3/service/web3"
	"github.com/vocdoni/census3/state"
>>>>>>> e5c841a9
	"go.vocdoni.io/dvote/log"
)

type Census3Config struct {
	dataDir, logLevel, connectKey  string
	listOfWeb3Providers            []string
	port                           int
	poapAPIEndpoint, poapAuthToken string
	gitcoinEndpoint                string
	scannerCoolDown                time.Duration
	adminToken                     string
	initialTokens                  string
}

func main() {
	// init service config
	config := Census3Config{}
	// get home directory to create the data directory for persistent storage
	home, err := os.UserHomeDir()
	if err != nil {
		panic(err)
	}
	home += "/.census3"
	// parse flags
	flag.StringVar(&config.dataDir, "dataDir", home, "data directory for persistent storage")
	flag.StringVar(&config.logLevel, "logLevel", "info", "log level (debug, info, warn, error)")
	flag.IntVar(&config.port, "port", 7788, "HTTP port for the API")
	flag.StringVar(&config.connectKey, "connectKey", "", "connect group key for IPFS connect")
	flag.StringVar(&config.poapAPIEndpoint, "poapAPIEndpoint", "", "POAP API endpoint")
	flag.StringVar(&config.poapAuthToken, "poapAuthToken", "", "POAP API access token")
	flag.StringVar(&config.gitcoinEndpoint, "gitcoinEndpoint", "", "Gitcoin Passport API access token")
	var strWeb3Providers string
	flag.StringVar(&strWeb3Providers, "web3Providers", "", "the list of URL's of available web3 providers")
	flag.DurationVar(&config.scannerCoolDown, "scannerCoolDown", 120*time.Second, "the time to wait before next scanner iteration")
	flag.StringVar(&config.adminToken, "adminToken", "", "the admin UUID token for the API")
	flag.StringVar(&config.initialTokens, "initialTokens", "", "path of the initial tokens json file")
	flag.Parse()
	// init viper to read config file
	pviper := viper.New()
	pviper.SetConfigName("census3")
	pviper.SetConfigType("yml")
	pviper.SetEnvPrefix("CENSUS3")
	pviper.AutomaticEnv()
	pviper.SetEnvKeyReplacer(strings.NewReplacer(".", "_"))
	// bind flags to viper
	if err := pviper.BindPFlag("dataDir", flag.Lookup("dataDir")); err != nil {
		panic(err)
	}
	config.dataDir = pviper.GetString("dataDir")
	// read config file
	pviper.AddConfigPath(config.dataDir)
	_ = pviper.ReadInConfig()

	if err := pviper.BindPFlag("logLevel", flag.Lookup("logLevel")); err != nil {
		panic(err)
	}
	config.logLevel = pviper.GetString("logLevel")
	if err := pviper.BindPFlag("port", flag.Lookup("port")); err != nil {
		panic(err)
	}
	config.port = pviper.GetInt("port")
	if err := pviper.BindPFlag("connectKey", flag.Lookup("connectKey")); err != nil {
		panic(err)
	}
	config.connectKey = pviper.GetString("connectKey")
	if err := pviper.BindPFlag("poapAPIEndpoint", flag.Lookup("poapAPIEndpoint")); err != nil {
		panic(err)
	}
	config.poapAPIEndpoint = pviper.GetString("poapAPIEndpoint")
	if err := pviper.BindPFlag("poapAuthToken", flag.Lookup("poapAuthToken")); err != nil {
		panic(err)
	}
	config.poapAuthToken = pviper.GetString("poapAuthToken")
	if err := pviper.BindPFlag("gitcoinEndpoint", flag.Lookup("gitcoinEndpoint")); err != nil {
		panic(err)
	}
	config.gitcoinEndpoint = pviper.GetString("gitcoinEndpoint")
	if err := pviper.BindPFlag("web3Providers", flag.Lookup("web3Providers")); err != nil {
		panic(err)
	}
	config.listOfWeb3Providers = strings.Split(pviper.GetString("web3Providers"), ",")
	if err := pviper.BindPFlag("scannerCoolDown", flag.Lookup("scannerCoolDown")); err != nil {
		panic(err)
	}
	config.scannerCoolDown = pviper.GetDuration("scannerCoolDown")
	if err := pviper.BindPFlag("adminToken", flag.Lookup("adminToken")); err != nil {
		panic(err)
	}
	config.adminToken = pviper.GetString("adminToken")
	if err := pviper.BindPFlag("initialTokens", flag.Lookup("initialTokens")); err != nil {
		panic(err)
	}
	config.initialTokens = pviper.GetString("initialTokens")
	// init logger
	log.Init(config.logLevel, "stdout", nil)
	// check if the web3 providers are defined
	if len(config.listOfWeb3Providers) == 0 {
		log.Fatal("no web3 providers defined")
	}
	// check if the web3 providers are valid
	w3p, err := web3.InitNetworkEndpoints(config.listOfWeb3Providers)
	if err != nil {
		log.Fatal(err)
	}
	// init the database
	database, err := db.Init(config.dataDir)
	if err != nil {
		log.Fatal(err)
	}
<<<<<<< HEAD
	// init the web3 token providers
	erc20Provider := new(web3.ERC20HolderProvider)
	if err := erc20Provider.Init(web3.Web3ProviderConfig{Endpoints: w3p}); err != nil {
		log.Fatal(err)
	}
	erc721Provider := new(web3.ERC721HolderProvider)
	if err := erc721Provider.Init(web3.Web3ProviderConfig{Endpoints: w3p}); err != nil {
		log.Fatal(err)
	}
	erc777Provider := new(web3.ERC777HolderProvider)
	if err := erc777Provider.Init(web3.Web3ProviderConfig{Endpoints: w3p}); err != nil {
		log.Fatal(err)
	}
	// init POAP external provider
	poapProvider := new(poap.POAPHolderProvider)
	if err := poapProvider.Init(poap.POAPConfig{
		URI:         config.poapAPIEndpoint,
		AccessToken: config.poapAuthToken,
	}); err != nil {
=======
	externalProviders := map[state.TokenType]service.HolderProvider{}
	// init POAP external provider
	if config.poapAPIEndpoint != "" {
		poapProvider := &poap.POAPHolderProvider{
			URI:         config.poapAPIEndpoint,
			AccessToken: config.poapAuthToken,
		}
		if err := poapProvider.Init(); err != nil {
			log.Fatal(err)
		}
		externalProviders[state.CONTRACT_TYPE_POAP] = poapProvider
	}
	if config.gitcoinEndpoint != "" {
		// init Gitcoin external provider
		gitcoinProvider := &gitcoin.GitcoinPassport{
			APIEndpoint: config.gitcoinEndpoint,
		}
		if err := gitcoinProvider.Init(); err != nil {
			log.Fatal(err)
		}
		externalProviders[state.CONTRACT_TYPE_GITCOINPASSPORT] = gitcoinProvider
	}
	// start the holder scanner with the database and the external providers
	hc, err := service.NewHoldersScanner(database, w3p, externalProviders, config.scannerCoolDown)
	if err != nil {
>>>>>>> e5c841a9
		log.Fatal(err)
	}
	// start the holder scanner with the database and the providers
	hc := scanner.NewScanner(database, w3p, config.scannerCoolDown)
	hc.SetProviders(erc20Provider, erc721Provider, erc777Provider, poapProvider)
	// if the admin token is not defined, generate a random one
	if config.adminToken != "" {
		if _, err := uuid.Parse(config.adminToken); err != nil {
			log.Fatal("bad admin token format, it must be a valid UUID")
		}
	} else {
		config.adminToken = uuid.New().String()
		log.Infof("no admin token defined, using a random one: %s", config.adminToken)
	}
	// Start the API
	apiService, err := api.Init(database, api.Census3APIConf{
		Hostname:      "0.0.0.0",
		Port:          config.port,
		DataDir:       config.dataDir,
		Web3Providers: w3p,
		GroupKey:      config.connectKey,
		HolderProviders: map[uint64]providers.HolderProvider{
			providers.CONTRACT_TYPE_ERC20:  erc20Provider,
			providers.CONTRACT_TYPE_ERC721: erc721Provider,
			providers.CONTRACT_TYPE_ERC777: erc777Provider,
			providers.CONTRACT_TYPE_POAP:   poapProvider,
		},
		AdminToken: config.adminToken,
	})
	if err != nil {
		log.Fatal(err)
	}
	if err := apiService.CreateInitialTokens(config.initialTokens); err != nil {
		log.Warnf("error creating initial tokens: %s", err)
	}
	ctx, cancel := context.WithCancel(context.Background())
	go hc.Start(ctx)

	metrics.NewCounter(fmt.Sprintf("census3_info{version=%q,chains=%q}",
		internal.Version, w3p.String())).Set(1)

	// wait for SIGTERM
	c := make(chan os.Signal, 1)
	signal.Notify(c, os.Interrupt, syscall.SIGTERM)
	<-c
	log.Warnf("received SIGTERM, exiting at %s", time.Now().Format(time.RFC850))
	cancel()
	log.Infof("waiting for routines to end gracefully...")
	// closing database
	go func() {
		hc.Stop()
		if err := apiService.Stop(); err != nil {
			log.Fatal(err)
		}
		if err := database.Close(); err != nil {
			log.Fatal(err)
		}
		log.Infof("all routines ended")
	}()
	time.Sleep(5 * time.Second)
	os.Exit(0)
}<|MERGE_RESOLUTION|>--- conflicted
+++ resolved
@@ -16,18 +16,11 @@
 	"github.com/vocdoni/census3/api"
 	"github.com/vocdoni/census3/db"
 	"github.com/vocdoni/census3/internal"
-<<<<<<< HEAD
 	"github.com/vocdoni/census3/scanner"
 	"github.com/vocdoni/census3/scanner/providers"
+	"github.com/vocdoni/census3/scanner/providers/gitcoin"
 	"github.com/vocdoni/census3/scanner/providers/poap"
 	"github.com/vocdoni/census3/scanner/providers/web3"
-=======
-	"github.com/vocdoni/census3/service"
-	"github.com/vocdoni/census3/service/gitcoin"
-	"github.com/vocdoni/census3/service/poap"
-	"github.com/vocdoni/census3/service/web3"
-	"github.com/vocdoni/census3/state"
->>>>>>> e5c841a9
 	"go.vocdoni.io/dvote/log"
 )
 
@@ -137,7 +130,8 @@
 	if err != nil {
 		log.Fatal(err)
 	}
-<<<<<<< HEAD
+	// start the holder scanner with the database and the providers
+	hc := scanner.NewScanner(database, w3p, config.scannerCoolDown)
 	// init the web3 token providers
 	erc20Provider := new(web3.ERC20HolderProvider)
 	if err := erc20Provider.Init(web3.Web3ProviderConfig{Endpoints: w3p}); err != nil {
@@ -151,44 +145,37 @@
 	if err := erc777Provider.Init(web3.Web3ProviderConfig{Endpoints: w3p}); err != nil {
 		log.Fatal(err)
 	}
-	// init POAP external provider
-	poapProvider := new(poap.POAPHolderProvider)
-	if err := poapProvider.Init(poap.POAPConfig{
-		URI:         config.poapAPIEndpoint,
-		AccessToken: config.poapAuthToken,
-	}); err != nil {
-=======
-	externalProviders := map[state.TokenType]service.HolderProvider{}
+	// set the providers in the scanner and the API
+	hc.SetProviders(erc20Provider, erc721Provider, erc777Provider)
+	apiProviders := map[uint64]providers.HolderProvider{
+		erc20Provider.Type():  erc20Provider,
+		erc721Provider.Type(): erc721Provider,
+		erc777Provider.Type(): erc777Provider,
+	}
 	// init POAP external provider
 	if config.poapAPIEndpoint != "" {
-		poapProvider := &poap.POAPHolderProvider{
+		poapProvider := new(poap.POAPHolderProvider)
+		if err := poapProvider.Init(poap.POAPConfig{
 			URI:         config.poapAPIEndpoint,
 			AccessToken: config.poapAuthToken,
-		}
-		if err := poapProvider.Init(); err != nil {
-			log.Fatal(err)
-		}
-		externalProviders[state.CONTRACT_TYPE_POAP] = poapProvider
+		}); err != nil {
+			log.Fatal(err)
+		}
+		hc.SetProviders(poapProvider)
+		apiProviders[poapProvider.Type()] = poapProvider
 	}
 	if config.gitcoinEndpoint != "" {
 		// init Gitcoin external provider
-		gitcoinProvider := &gitcoin.GitcoinPassport{
+		gitcoinProvider := new(gitcoin.GitcoinPassport)
+		if err := gitcoinProvider.Init(gitcoin.GitcoinPassportConf{
 			APIEndpoint: config.gitcoinEndpoint,
-		}
-		if err := gitcoinProvider.Init(); err != nil {
-			log.Fatal(err)
-		}
-		externalProviders[state.CONTRACT_TYPE_GITCOINPASSPORT] = gitcoinProvider
-	}
-	// start the holder scanner with the database and the external providers
-	hc, err := service.NewHoldersScanner(database, w3p, externalProviders, config.scannerCoolDown)
-	if err != nil {
->>>>>>> e5c841a9
-		log.Fatal(err)
-	}
-	// start the holder scanner with the database and the providers
-	hc := scanner.NewScanner(database, w3p, config.scannerCoolDown)
-	hc.SetProviders(erc20Provider, erc721Provider, erc777Provider, poapProvider)
+		}); err != nil {
+			log.Fatal(err)
+		}
+		hc.SetProviders(gitcoinProvider)
+		apiProviders[gitcoinProvider.Type()] = gitcoinProvider
+	}
+
 	// if the admin token is not defined, generate a random one
 	if config.adminToken != "" {
 		if _, err := uuid.Parse(config.adminToken); err != nil {
@@ -200,18 +187,13 @@
 	}
 	// Start the API
 	apiService, err := api.Init(database, api.Census3APIConf{
-		Hostname:      "0.0.0.0",
-		Port:          config.port,
-		DataDir:       config.dataDir,
-		Web3Providers: w3p,
-		GroupKey:      config.connectKey,
-		HolderProviders: map[uint64]providers.HolderProvider{
-			providers.CONTRACT_TYPE_ERC20:  erc20Provider,
-			providers.CONTRACT_TYPE_ERC721: erc721Provider,
-			providers.CONTRACT_TYPE_ERC777: erc777Provider,
-			providers.CONTRACT_TYPE_POAP:   poapProvider,
-		},
-		AdminToken: config.adminToken,
+		Hostname:        "0.0.0.0",
+		Port:            config.port,
+		DataDir:         config.dataDir,
+		Web3Providers:   w3p,
+		GroupKey:        config.connectKey,
+		HolderProviders: apiProviders,
+		AdminToken:      config.adminToken,
 	})
 	if err != nil {
 		log.Fatal(err)

--- conflicted
+++ resolved
@@ -39,21 +39,8 @@
 	DefaultStrategy uint64                  `json:"defaultStrategy,omitempty"`
 	Tags            string                  `json:"tags,omitempty"`
 	ChainID         uint64                  `json:"chainID"`
-<<<<<<< HEAD
+	ChainAddress    string                  `json:"chainAddress"`
 	ExternalID      string                  `json:"externalID,omitempty"`
-}
-
-type GetTokensItem struct {
-	ID         string `json:"ID"`
-	Type       string `json:"type"`
-	StartBlock int64  `json:"startBlock"`
-	Name       string `json:"name"`
-	Symbol     string `json:"symbol"`
-	Tags       string `json:"tags,omitempty"`
-	ChainID    uint64 `json:"chainID"`
-	ExternalID string `json:"externalID,omitempty"`
-=======
-	ChainAddress    string                  `json:"chainAddress"`
 }
 
 type GetTokensItem struct {
@@ -65,7 +52,7 @@
 	Tags         string `json:"tags,omitempty"`
 	ChainID      uint64 `json:"chainID"`
 	ChainAddress string `json:"chainAddress"`
->>>>>>> 859817ae
+	ExternalID   string `json:"externalID,omitempty"`
 }
 
 type GetTokensResponse struct {
@@ -114,6 +101,7 @@
 	ChainID      uint64 `json:"chainID"`
 	MinBalance   string `json:"minBalance"`
 	ChainAddress string `json:"chainAddress"`
+	ExternalID   string `json:"externalID,omitempty"`
 }
 
 type CreateStrategyRequest struct {

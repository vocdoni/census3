package api

import (
	"context"
	"database/sql"
	"encoding/json"
	"errors"
	"math/big"
	"strconv"
	"time"

	"github.com/ethereum/go-ethereum/common"
	"github.com/vocdoni/census3/census"
	queries "github.com/vocdoni/census3/db/sqlc"
	"go.vocdoni.io/dvote/httprouter"
	api "go.vocdoni.io/dvote/httprouter/apirest"
	"go.vocdoni.io/dvote/log"
)

func (capi *census3API) initCensusHandlers() error {
	if err := capi.endpoint.RegisterMethod("/census/{censusID}", "GET",
		api.MethodAccessTypePublic, capi.getCensus); err != nil {
		return err
	}
	if err := capi.endpoint.RegisterMethod("/census", "POST",
		api.MethodAccessTypePublic, capi.launchCensusCreation); err != nil {
		return err
	}
	if err := capi.endpoint.RegisterMethod("/census/queue/{queueID}", "GET",
		api.MethodAccessTypePublic, capi.enqueueCensus); err != nil {
		return err
	}
	return capi.endpoint.RegisterMethod("/census/strategy/{strategyID}", "GET",
		api.MethodAccessTypePublic, capi.getStrategyCensuses)
}

// getCensus handler responses with the information regarding of the census
// requested by its ID.
func (capi *census3API) getCensus(msg *api.APIdata, ctx *httprouter.HTTPContext) error {
	censusID, err := strconv.Atoi(ctx.URLParam("censusID"))
	if err != nil {
		return ErrMalformedCensusID
	}
	internalCtx, cancel := context.WithTimeout(context.Background(), 10*time.Second)
	defer cancel()
	currentCensus, err := capi.db.QueriesRO.CensusByID(internalCtx, censusID)
	if err != nil {
		if errors.Is(err, sql.ErrNoRows) {
			return ErrNotFoundCensus.WithErr(err)
		}
		return ErrCantGetCensus.WithErr(err)
	}
	censusWeight := []byte{}
	if currentCensus.Weight.Valid {
		censusWeight = []byte(currentCensus.Weight.String)
	}
	res, err := json.Marshal(GetCensusResponse{
<<<<<<< HEAD
		CensusID:   censusID,
		StrategyID: currentCensus.StrategyID,
=======
		CensusID:   uint32(censusID),
		StrategyID: uint32(currentCensus.StrategyID),
>>>>>>> 66d08065
		MerkleRoot: common.Bytes2Hex(currentCensus.MerkleRoot),
		URI:        "ipfs://" + currentCensus.Uri.String,
		Size:       currentCensus.Size,
		Weight:     new(big.Int).SetBytes(censusWeight).String(),
		Anonymous:  currentCensus.CensusType == int(census.AnonymousCensusType),
	})
	if err != nil {
		return ErrEncodeCensus.WithErr(err)
	}
	return ctx.Send(res, api.HTTPstatusOK)
}

// launchCensusCreation handler parses the census creation request, enqueues it
// and starts the creation process, then returns the queue identifier of that
// process to support tracking it. When the process ends updates the queue item
// with the resulting status or error into the queue.
func (capi *census3API) launchCensusCreation(msg *api.APIdata, ctx *httprouter.HTTPContext) error {
	// decode request
	req := &CreateCensusRequest{}
	if err := json.Unmarshal(msg.Data, req); err != nil {
		return ErrMalformedStrategyID.WithErr(err)
	}
	// create and publish census merkle tree in background
	queueID := capi.queue.Enqueue()
	go func() {
		censusID, err := capi.createAndPublishCensus(req, queueID)
		if err != nil && !errors.Is(ErrCensusAlreadyExists, err) {
			if ok := capi.queue.Update(queueID, true, nil, err); !ok {
				log.Errorf("error updating census queue process with error: %v", err)
			}
			return
		}
		queueData := map[string]any{"censusID": censusID}
		if ok := capi.queue.Update(queueID, true, queueData, nil); !ok {
			log.Errorf("error updating census queue process with error")
		}
	}()
	// encoding the result and response it
	res, err := json.Marshal(CreateCensusResponse{
		QueueID: queueID,
	})
	if err != nil {
		return ErrEncodeCensus.WithErr(err)
	}
	return ctx.Send(res, api.HTTPstatusOK)
}

// createAndPublishCensus method creates a census tree based on the token
// holders of the tokens that are included in the given strategy. It recovers
// all the required information from the database, and then creates and publish
// the census merkle tree on IPFS. Then saves the resulting information of the
// census tree in the database.
func (capi *census3API) createAndPublishCensus(req *CreateCensusRequest, qID string) (uint64, error) {
	bgCtx, cancel := context.WithTimeout(context.Background(), censusCreationTimeout)
	defer cancel()
	// begin a transaction for group sql queries
	tx, err := capi.db.RW.BeginTx(bgCtx, nil)
	if err != nil {
		return 0, ErrCantCreateCensus.WithErr(err)
	}
	defer func() {
		if err := tx.Rollback(); err != nil && !errors.Is(sql.ErrTxDone, err) {
			log.Errorw(err, "holders transaction rollback failed")
		}
	}()
	qtx := capi.db.QueriesRW.WithTx(tx)

	strategyTokens, err := qtx.TokensByStrategyID(bgCtx, req.StrategyID)
	if err != nil {
		if errors.Is(sql.ErrNoRows, err) {
			return 0, ErrNoStrategyTokens.WithErr(err)
		}
		return 0, ErrCantCreateCensus.WithErr(err)
	}
	if len(strategyTokens) == 0 {
		return 0, ErrNoStrategyTokens.WithErr(err)
	}

	// compute the new censusId and censusType
<<<<<<< HEAD
	newCensusID := lastCensusID + 1
=======
	newCensusID := census.InnerCensusID(req.BlockNumber, req.StrategyID, req.Anonymous)

	// check if the census already exists
	_, err = qtx.CensusByID(bgCtx, int64(newCensusID))
	if err != nil {
		if !errors.Is(sql.ErrNoRows, err) {
			return 0, ErrCantCreateCensus.WithErr(err)
		}
	} else {
		return 0, ErrCensusAlreadyExists.Withf("census %d already exists", newCensusID)
	}

>>>>>>> 66d08065
	censusType := census.DefaultCensusType
	if req.Anonymous {
		censusType = census.AnonymousCensusType
	}
	// get holders associated to every strategy token, create a map to avoid
	// duplicates and count the sum of the balances to get the weight of the
	// census
	censusWeight := new(big.Int)
	strategyHolders := map[common.Address]*big.Int{}
	for _, token := range strategyTokens {
		holders, err := qtx.TokenHoldersByTokenID(bgCtx, token.ID)
		if err != nil {
			if errors.Is(sql.ErrNoRows, err) {
				continue
			}
			return 0, ErrCantGetTokenHolders.WithErr(err)
		}
		for _, holder := range holders {
			holderAddr := common.BytesToAddress(holder.ID)
			holderBalance := new(big.Int).SetBytes(holder.Balance)
			if _, exists := strategyHolders[holderAddr]; !exists {
				strategyHolders[holderAddr] = holderBalance
				censusWeight = new(big.Int).Add(censusWeight, holderBalance)
			}
		}
	}
	if len(strategyHolders) == 0 {
		log.Errorf("no holders for strategy '%d'", req.StrategyID)
		return 0, ErrNotFoundTokenHolders.With("no holders for strategy")
	}

	// create a census tree and publish on IPFS
	def := census.NewCensusDefinition(newCensusID, req.StrategyID, strategyHolders, req.Anonymous)
	newCensus, err := capi.censusDB.CreateAndPublish(def)
	if err != nil {
<<<<<<< HEAD
		return -1, ErrCantCreateCensus.WithErr(err)
	}
	// check if the census already exists using the merkle root of the generated
	// census
	currentCensus, err := qtx.CensusByMerkleRoot(bgCtx, newCensus.RootHash)
	if err == nil {
		return currentCensus.ID, ErrCensusAlreadyExists
	}
	if err != nil && !errors.Is(sql.ErrNoRows, err) {
		return -1, ErrCantCreateCensus.WithErr(err)
=======
		return 0, ErrCantCreateCensus.WithErr(err)
>>>>>>> 66d08065
	}

	// save the new census in the SQL database
	sqlURI := &sql.NullString{}
	if err := sqlURI.Scan(newCensus.URI); err != nil {
		return 0, ErrCantCreateCensus.WithErr(err)
	}
	sqlCensusSize := &sql.NullInt64{}
	if err := sqlCensusSize.Scan(int64(len(strategyHolders))); err != nil {
		return 0, ErrCantCreateCensus.WithErr(err)
	}
	sqlCensusWeight := &sql.NullString{}
	if err := sqlCensusWeight.Scan(censusWeight.String()); err != nil {
		return 0, ErrCantCreateCensus.WithErr(err)
	}
	_, err = qtx.CreateCensus(bgCtx, queries.CreateCensusParams{
		ID:         newCensus.ID,
		StrategyID: req.StrategyID,
		CensusType: int(censusType),
		MerkleRoot: newCensus.RootHash,
		Uri:        *sqlURI,
		Size:       currentCensus.Size,
		Weight:     *sqlCensusWeight,
		QueueID:    qID,
	})
	if err != nil {
		return 0, ErrCantCreateCensus.WithErr(err)
	}
	if err := tx.Commit(); err != nil {
		return 0, ErrCantCreateCensus.WithErr(err)
	}
	return newCensus.ID, nil
}

// enqueueCensus handler returns the current status of the queue item
// identified by the ID provided. If it not exists it returns that the census
// is not found. Else if the census exists and has been successfully created, it
// will be included into the response. If not, the response only will include
// if it is done or not and the resulting error.
func (capi *census3API) enqueueCensus(msg *api.APIdata, ctx *httprouter.HTTPContext) error {
	queueID := ctx.URLParam("queueID")
	if queueID == "" {
		return ErrMalformedCensusQueueID
	}
	// try to get and check if the census is in the queue
	exists, done, data, err := capi.queue.Done(queueID)
	if !exists {
		return ErrNotFoundCensus.Withf("the ID %s does not exist in the queue", queueID)
	}
	// init queue item response
	queueCensus := CensusQueueResponse{
		Done:  done,
		Error: err,
	}
	// check if it is not finished or some error occurred
	if done && err == nil {
		// if everything is ok, get the census information an return it
		internalCtx, cancel := context.WithTimeout(context.Background(), 10*time.Second)
		defer cancel()
		censusID, ok := data["censusID"].(int)
		if !ok {
			log.Errorf("no census id registered on queue item")
			return ErrCantGetCensus
		}

		// get the census from the database by queue_id
		currentCensus, err := capi.db.QueriesRO.CensusByID(internalCtx, censusID)
		if err != nil {
			return ErrCantGetCensus.WithErr(err)
		}
		// get values for optional parameters
		censusWeight := []byte{}
		if currentCensus.Weight.Valid {
			censusWeight = []byte(currentCensus.Weight.String)
		}
		// encode census
		queueCensus.Census = &GetCensusResponse{
<<<<<<< HEAD
			CensusID:   currentCensus.ID,
			StrategyID: currentCensus.StrategyID,
=======
			CensusID:   uint32(currentCensus.ID),
			StrategyID: uint32(currentCensus.StrategyID),
>>>>>>> 66d08065
			MerkleRoot: common.Bytes2Hex(currentCensus.MerkleRoot),
			URI:        "ipfs://" + currentCensus.Uri.String,
			Size:       currentCensus.Size,
			Weight:     new(big.Int).SetBytes(censusWeight).String(),
			Anonymous:  currentCensus.CensusType == int(census.AnonymousCensusType),
		}
		// remove the item from the queue
		capi.queue.Dequeue(queueID)
	}
	// encode item response and send it
	res, err := json.Marshal(queueCensus)
	if err != nil {
		return ErrEncodeQueueItem.WithErr(err)
	}
	return ctx.Send(res, api.HTTPstatusOK)
}

// getStrategyCensuses function handler returns the censuses that had been
// generated with the strategy identified by the ID provided.
func (capi *census3API) getStrategyCensuses(msg *api.APIdata, ctx *httprouter.HTTPContext) error {
	// get strategy ID
	strategyID, err := strconv.Atoi(ctx.URLParam("strategyID"))
	if err != nil {
		return ErrMalformedCensusID.WithErr(err)
	}
	// get censuses by this strategy ID
	internalCtx, cancel := context.WithTimeout(context.Background(), 10*time.Second)
	defer cancel()
	rows, err := capi.db.QueriesRO.CensusByStrategyID(internalCtx, strategyID)
	if err != nil {
		if errors.Is(err, sql.ErrNoRows) {
			return ErrNotFoundCensus.WithErr(err)
		}
		return ErrCantGetCensus.WithErr(err)
	}
	// parse and encode response
<<<<<<< HEAD
	censuses := GetCensusesResponse{Censuses: []int{}}
	for _, censusInfo := range rows {
		censuses.Censuses = append(censuses.Censuses, censusInfo.ID)
=======
	censuses := GetCensusesResponse{Censuses: []uint32{}}
	for _, censusInfo := range rows {
		censuses.Censuses = append(censuses.Censuses, uint32(censusInfo.ID))
>>>>>>> 66d08065
	}
	res, err := json.Marshal(censuses)
	if err != nil {
		return ErrEncodeCensuses.WithErr(err)
	}
	return ctx.Send(res, api.HTTPstatusOK)
}<|MERGE_RESOLUTION|>--- conflicted
+++ resolved
@@ -37,10 +37,11 @@
 // getCensus handler responses with the information regarding of the census
 // requested by its ID.
 func (capi *census3API) getCensus(msg *api.APIdata, ctx *httprouter.HTTPContext) error {
-	censusID, err := strconv.Atoi(ctx.URLParam("censusID"))
+	iCensusID, err := strconv.Atoi(ctx.URLParam("censusID"))
 	if err != nil {
 		return ErrMalformedCensusID
 	}
+	censusID := uint64(iCensusID)
 	internalCtx, cancel := context.WithTimeout(context.Background(), 10*time.Second)
 	defer cancel()
 	currentCensus, err := capi.db.QueriesRO.CensusByID(internalCtx, censusID)
@@ -55,18 +56,13 @@
 		censusWeight = []byte(currentCensus.Weight.String)
 	}
 	res, err := json.Marshal(GetCensusResponse{
-<<<<<<< HEAD
 		CensusID:   censusID,
 		StrategyID: currentCensus.StrategyID,
-=======
-		CensusID:   uint32(censusID),
-		StrategyID: uint32(currentCensus.StrategyID),
->>>>>>> 66d08065
 		MerkleRoot: common.Bytes2Hex(currentCensus.MerkleRoot),
 		URI:        "ipfs://" + currentCensus.Uri.String,
 		Size:       currentCensus.Size,
 		Weight:     new(big.Int).SetBytes(censusWeight).String(),
-		Anonymous:  currentCensus.CensusType == int(census.AnonymousCensusType),
+		Anonymous:  currentCensus.CensusType == uint64(census.AnonymousCensusType),
 	})
 	if err != nil {
 		return ErrEncodeCensus.WithErr(err)
@@ -141,13 +137,9 @@
 	}
 
 	// compute the new censusId and censusType
-<<<<<<< HEAD
-	newCensusID := lastCensusID + 1
-=======
 	newCensusID := census.InnerCensusID(req.BlockNumber, req.StrategyID, req.Anonymous)
-
 	// check if the census already exists
-	_, err = qtx.CensusByID(bgCtx, int64(newCensusID))
+	_, err = qtx.CensusByID(bgCtx, newCensusID)
 	if err != nil {
 		if !errors.Is(sql.ErrNoRows, err) {
 			return 0, ErrCantCreateCensus.WithErr(err)
@@ -156,7 +148,6 @@
 		return 0, ErrCensusAlreadyExists.Withf("census %d already exists", newCensusID)
 	}
 
->>>>>>> 66d08065
 	censusType := census.DefaultCensusType
 	if req.Anonymous {
 		censusType = census.AnonymousCensusType
@@ -192,20 +183,7 @@
 	def := census.NewCensusDefinition(newCensusID, req.StrategyID, strategyHolders, req.Anonymous)
 	newCensus, err := capi.censusDB.CreateAndPublish(def)
 	if err != nil {
-<<<<<<< HEAD
-		return -1, ErrCantCreateCensus.WithErr(err)
-	}
-	// check if the census already exists using the merkle root of the generated
-	// census
-	currentCensus, err := qtx.CensusByMerkleRoot(bgCtx, newCensus.RootHash)
-	if err == nil {
-		return currentCensus.ID, ErrCensusAlreadyExists
-	}
-	if err != nil && !errors.Is(sql.ErrNoRows, err) {
-		return -1, ErrCantCreateCensus.WithErr(err)
-=======
-		return 0, ErrCantCreateCensus.WithErr(err)
->>>>>>> 66d08065
+		return 0, ErrCantCreateCensus.WithErr(err)
 	}
 
 	// save the new census in the SQL database
@@ -224,10 +202,10 @@
 	_, err = qtx.CreateCensus(bgCtx, queries.CreateCensusParams{
 		ID:         newCensus.ID,
 		StrategyID: req.StrategyID,
-		CensusType: int(censusType),
+		CensusType: uint64(censusType),
 		MerkleRoot: newCensus.RootHash,
 		Uri:        *sqlURI,
-		Size:       currentCensus.Size,
+		Size:       uint64(sqlCensusSize.Int64),
 		Weight:     *sqlCensusWeight,
 		QueueID:    qID,
 	})
@@ -265,7 +243,7 @@
 		// if everything is ok, get the census information an return it
 		internalCtx, cancel := context.WithTimeout(context.Background(), 10*time.Second)
 		defer cancel()
-		censusID, ok := data["censusID"].(int)
+		censusID, ok := data["censusID"].(uint64)
 		if !ok {
 			log.Errorf("no census id registered on queue item")
 			return ErrCantGetCensus
@@ -283,18 +261,13 @@
 		}
 		// encode census
 		queueCensus.Census = &GetCensusResponse{
-<<<<<<< HEAD
 			CensusID:   currentCensus.ID,
 			StrategyID: currentCensus.StrategyID,
-=======
-			CensusID:   uint32(currentCensus.ID),
-			StrategyID: uint32(currentCensus.StrategyID),
->>>>>>> 66d08065
 			MerkleRoot: common.Bytes2Hex(currentCensus.MerkleRoot),
 			URI:        "ipfs://" + currentCensus.Uri.String,
 			Size:       currentCensus.Size,
 			Weight:     new(big.Int).SetBytes(censusWeight).String(),
-			Anonymous:  currentCensus.CensusType == int(census.AnonymousCensusType),
+			Anonymous:  currentCensus.CensusType == uint64(census.AnonymousCensusType),
 		}
 		// remove the item from the queue
 		capi.queue.Dequeue(queueID)
@@ -318,7 +291,7 @@
 	// get censuses by this strategy ID
 	internalCtx, cancel := context.WithTimeout(context.Background(), 10*time.Second)
 	defer cancel()
-	rows, err := capi.db.QueriesRO.CensusByStrategyID(internalCtx, strategyID)
+	rows, err := capi.db.QueriesRO.CensusByStrategyID(internalCtx, uint64(strategyID))
 	if err != nil {
 		if errors.Is(err, sql.ErrNoRows) {
 			return ErrNotFoundCensus.WithErr(err)
@@ -326,15 +299,9 @@
 		return ErrCantGetCensus.WithErr(err)
 	}
 	// parse and encode response
-<<<<<<< HEAD
-	censuses := GetCensusesResponse{Censuses: []int{}}
+	censuses := GetCensusesResponse{Censuses: []uint64{}}
 	for _, censusInfo := range rows {
 		censuses.Censuses = append(censuses.Censuses, censusInfo.ID)
-=======
-	censuses := GetCensusesResponse{Censuses: []uint32{}}
-	for _, censusInfo := range rows {
-		censuses.Censuses = append(censuses.Censuses, uint32(censusInfo.ID))
->>>>>>> 66d08065
 	}
 	res, err := json.Marshal(censuses)
 	if err != nil {

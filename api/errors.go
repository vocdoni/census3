package api

import (
	"fmt"
	"net/http"

	"go.vocdoni.io/dvote/httprouter/apirest"
)

var (
	ErrMalformedToken = apirest.APIerror{
		Code:       4000,
		HTTPstatus: apirest.HTTPstatusBadRequest,
		Err:        fmt.Errorf("malformed token information"),
	}
	ErrMalformedCensusID = apirest.APIerror{
		Code:       4001,
		HTTPstatus: apirest.HTTPstatusBadRequest,
		Err:        fmt.Errorf("malformed census ID, it must be a integer"),
	}
	ErrMalformedStrategyID = apirest.APIerror{
		Code:       4002,
		HTTPstatus: apirest.HTTPstatusBadRequest,
		Err:        fmt.Errorf("malformed strategy ID, it must be an integer"),
	}
	ErrNotFoundToken = apirest.APIerror{
		Code:       4003,
		HTTPstatus: apirest.HTTPstatusNotFound,
		Err:        fmt.Errorf("no token found"),
	}
	ErrNotFoundTokenHolders = apirest.APIerror{
		Code:       4004,
		HTTPstatus: apirest.HTTPstatusNotFound,
		Err:        fmt.Errorf("no token holders found"),
	}
	ErrNotFoundStrategy = apirest.APIerror{
		Code:       4005,
		HTTPstatus: apirest.HTTPstatusNotFound,
		Err:        fmt.Errorf("no strategy found with the ID provided"),
	}
	ErrNotFoundCensus = apirest.APIerror{
		Code:       4006,
		HTTPstatus: apirest.HTTPstatusNotFound,
		Err:        fmt.Errorf("census not found"),
	}
	ErrNoTokens = apirest.APIerror{
		Code:       4007,
		HTTPstatus: apirest.HTTPstatusNoContent,
		Err:        fmt.Errorf("no tokens found"),
	}
	ErrNoStrategies = apirest.APIerror{
		Code:       4008,
		HTTPstatus: apirest.HTTPstatusNoContent,
		Err:        fmt.Errorf("no strategy found"),
	}
	ErrTokenAlreadyExists = apirest.APIerror{
		Code:       4009,
		HTTPstatus: http.StatusConflict,
		Err:        fmt.Errorf("token already created"),
	}
<<<<<<< HEAD
	ErrNoStrategyTokens = apirest.APIerror{
		Code:       4010,
		HTTPstatus: apirest.HTTPstatusBadRequest,
		Err:        fmt.Errorf("no tokens found for the strategy provided"),
	}
	ErrMalformedCensusQueueID = apirest.APIerror{
		Code:       4011,
		HTTPstatus: apirest.HTTPstatusBadRequest,
		Err:        fmt.Errorf("malformed queue ID"),
	}
	ErrCensusAlreadyExists = apirest.APIerror{
		Code:       4012,
		HTTPstatus: http.StatusConflict,
		Err:        fmt.Errorf("census already exists"),
=======
	ErrChainIDNotSupported = apirest.APIerror{
		Code:       4013,
		HTTPstatus: apirest.HTTPstatusBadRequest,
		Err:        fmt.Errorf("chain ID provided not supported"),
>>>>>>> 8d9fd546
	}
	ErrCantCreateToken = apirest.APIerror{
		Code:       5000,
		HTTPstatus: apirest.HTTPstatusInternalErr,
		Err:        fmt.Errorf("the token cannot be created"),
	}
	ErrCantCreateCensus = apirest.APIerror{
		Code:       5001,
		HTTPstatus: apirest.HTTPstatusInternalErr,
		Err:        fmt.Errorf("error creating the census tree on the census database"),
	}
	ErrCantAddHoldersToCensus = apirest.APIerror{
		Code:       5002,
		HTTPstatus: apirest.HTTPstatusInternalErr,
		Err:        fmt.Errorf("error adding the holders to the created census"),
	}
	ErrPruningCensus = apirest.APIerror{
		Code:       5003,
		HTTPstatus: apirest.HTTPstatusInternalErr,
		Err:        fmt.Errorf("error pruning the current census tree"),
	}
	ErrCantGetToken = apirest.APIerror{
		Code:       5004,
		HTTPstatus: apirest.HTTPstatusInternalErr,
		Err:        fmt.Errorf("error getting token information"),
	}
	ErrCantGetTokens = apirest.APIerror{
		Code:       5005,
		HTTPstatus: apirest.HTTPstatusInternalErr,
		Err:        fmt.Errorf("error getting tokens information"),
	}
	ErrCantGetTokenHolders = apirest.APIerror{
		Code:       5006,
		HTTPstatus: apirest.HTTPstatusInternalErr,
		Err:        fmt.Errorf("error getting token holders"),
	}
	ErrCantGetStrategy = apirest.APIerror{
		Code:       5007,
		HTTPstatus: apirest.HTTPstatusInternalErr,
		Err:        fmt.Errorf("error getting strategy information"),
	}
	ErrCantGetStrategies = apirest.APIerror{
		Code:       5008,
		HTTPstatus: apirest.HTTPstatusInternalErr,
		Err:        fmt.Errorf("error getting strategies information"),
	}
	ErrCantGetCensus = apirest.APIerror{
		Code:       5009,
		HTTPstatus: apirest.HTTPstatusInternalErr,
		Err:        fmt.Errorf("error getting census information"),
	}
	ErrEncodeToken = apirest.APIerror{
		Code:       5010,
		HTTPstatus: apirest.HTTPstatusInternalErr,
		Err:        fmt.Errorf("error encoding token"),
	}
	ErrEncodeTokens = apirest.APIerror{
		Code:       5011,
		HTTPstatus: apirest.HTTPstatusInternalErr,
		Err:        fmt.Errorf("error encoding tokens"),
	}
	ErrEncodeTokenTypes = apirest.APIerror{
		Code:       5012,
		HTTPstatus: apirest.HTTPstatusInternalErr,
		Err:        fmt.Errorf("error encoding supported tokens types"),
	}
	ErrEncodeTokenHolders = apirest.APIerror{
		Code:       5013,
		HTTPstatus: apirest.HTTPstatusInternalErr,
		Err:        fmt.Errorf("error encoding token holders"),
	}
	ErrEncodeStrategyHolders = apirest.APIerror{
		Code:       5014,
		HTTPstatus: apirest.HTTPstatusInternalErr,
		Err:        fmt.Errorf("error encoding strategy holders"),
	}
	ErrEncodeStrategy = apirest.APIerror{
		Code:       5015,
		HTTPstatus: apirest.HTTPstatusInternalErr,
		Err:        fmt.Errorf("error encoding strategy"),
	}
	ErrEncodeStrategies = apirest.APIerror{
		Code:       5016,
		HTTPstatus: apirest.HTTPstatusInternalErr,
		Err:        fmt.Errorf("error encoding strategies"),
	}
	ErrEncodeCensus = apirest.APIerror{
		Code:       5017,
		HTTPstatus: apirest.HTTPstatusInternalErr,
		Err:        fmt.Errorf("error encoding census"),
	}
	ErrEncodeCensuses = apirest.APIerror{
		Code:       5018,
		HTTPstatus: apirest.HTTPstatusInternalErr,
		Err:        fmt.Errorf("error encoding censuses"),
	}
	ErrInitializingWeb3 = apirest.APIerror{
		Code:       5019,
		HTTPstatus: apirest.HTTPstatusInternalErr,
		Err:        fmt.Errorf("error initialising web3 client"),
	}
	ErrCantGetTokenCount = apirest.APIerror{
		Code:       5020,
		HTTPstatus: apirest.HTTPstatusInternalErr,
		Err:        fmt.Errorf("error counting census size"),
	}
	ErrCantGetLastBlockNumber = apirest.APIerror{
		Code:       5021,
		HTTPstatus: apirest.HTTPstatusInternalErr,
		Err:        fmt.Errorf("error getting last block number from web3 endpoint"),
	}
<<<<<<< HEAD
	ErrEncodeQueueItem = apirest.APIerror{
		Code:       5022,
		HTTPstatus: apirest.HTTPstatusInternalErr,
		Err:        fmt.Errorf("error encoding census queue item"),
=======
	ErrEncodeAPIInfo = apirest.APIerror{
		Code:       5023,
		HTTPstatus: apirest.HTTPstatusInternalErr,
		Err:        fmt.Errorf("error encoding API info"),
>>>>>>> 8d9fd546
	}
)<|MERGE_RESOLUTION|>--- conflicted
+++ resolved
@@ -58,7 +58,6 @@
 		HTTPstatus: http.StatusConflict,
 		Err:        fmt.Errorf("token already created"),
 	}
-<<<<<<< HEAD
 	ErrNoStrategyTokens = apirest.APIerror{
 		Code:       4010,
 		HTTPstatus: apirest.HTTPstatusBadRequest,
@@ -73,12 +72,11 @@
 		Code:       4012,
 		HTTPstatus: http.StatusConflict,
 		Err:        fmt.Errorf("census already exists"),
-=======
+	}
 	ErrChainIDNotSupported = apirest.APIerror{
 		Code:       4013,
 		HTTPstatus: apirest.HTTPstatusBadRequest,
 		Err:        fmt.Errorf("chain ID provided not supported"),
->>>>>>> 8d9fd546
 	}
 	ErrCantCreateToken = apirest.APIerror{
 		Code:       5000,
@@ -190,16 +188,14 @@
 		HTTPstatus: apirest.HTTPstatusInternalErr,
 		Err:        fmt.Errorf("error getting last block number from web3 endpoint"),
 	}
-<<<<<<< HEAD
 	ErrEncodeQueueItem = apirest.APIerror{
 		Code:       5022,
 		HTTPstatus: apirest.HTTPstatusInternalErr,
 		Err:        fmt.Errorf("error encoding census queue item"),
-=======
+	}
 	ErrEncodeAPIInfo = apirest.APIerror{
 		Code:       5023,
 		HTTPstatus: apirest.HTTPstatusInternalErr,
 		Err:        fmt.Errorf("error encoding API info"),
->>>>>>> 8d9fd546
 	}
 )
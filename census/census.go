--- conflicted
+++ resolved
@@ -249,11 +249,6 @@
 // represented as 1 for true and 0 for false. This concatenated string is then converted
 // to a uint64 to create a unique identifier.
 func InnerCensusID(blockNumber, strategyID uint64, anonymous bool) uint64 {
-<<<<<<< HEAD
-=======
-	// Force this to ensurte that can be stored in an int64 max but store into a uint64
-
->>>>>>> 109ec3a7
 	// Convert the boolean to a uint32: 1 for true, 0 for false
 	var anonymousUint uint64
 	if anonymous {

package web3

import (
	"context"
	"errors"
	"fmt"
	"math/big"
	"strings"
	"time"

	"github.com/ethereum/go-ethereum"
	"github.com/ethereum/go-ethereum/common"
	"github.com/ethereum/go-ethereum/core/types"
	"github.com/vocdoni/census3/helpers/web3"
	"github.com/vocdoni/census3/scanner/providers"
	"go.vocdoni.io/dvote/db"
	"go.vocdoni.io/dvote/log"
)

type Web3ProviderRef struct {
	HexAddress    string
	ChainID       uint64
	CreationBlock uint64
}

type Web3ProviderConfig struct {
	Web3ProviderRef
	Endpoints *web3.Web3Pool
	DB        *db.Database
}

// creationBlock function returns the block number of the creation of a contract
// address. It uses the `eth_getCode` method to get the contract code at the
// block number provided. If the method is not supported, it returns 0 and nil.
func creationBlock(client *web3.Client, ctx context.Context, addr common.Address) (uint64, error) {
	// check if the current client supports `eth_getCode` method, if not, return
	// 1 and nil. It is assumed that the contract is created at block 1 to start
	// scanning from the first block.
	getCodeSupport := false
<<<<<<< HEAD
	for i := 0; i < DefaultMaxWeb3ClientRetries; i++ {
=======
	for i := 0; i < web3.DefaultMaxWeb3ClientRetries; i++ {
>>>>>>> 5756a00c
		ethClient, err := client.EthClient()
		if err != nil {
			return 0, err
		}
		if getCodeSupport = providers.ClientSupportsGetCode(ctx, ethClient, addr); getCodeSupport {
			break
		}
		time.Sleep(RetryWeb3Cooldown)
	}
	if !getCodeSupport {
		return 1, nil
	}
	// get the latest block number
	var err error
	var lastBlock uint64
	for i := 0; i < web3.DefaultMaxWeb3ClientRetries; i++ {
		lastBlock, err = client.BlockNumber(ctx)
		if err == nil {
			break
		}
		time.Sleep(RetryWeb3Cooldown)
	}
	if err != nil {
		return 0, err
	}
	var creationBlock uint64
	for i := 0; i < web3.DefaultMaxWeb3ClientRetries; i++ {
		creationBlock, err = creationBlockInRange(client, ctx, addr, 0, lastBlock)
		if err == nil {
			break
		}
		time.Sleep(RetryWeb3Cooldown)
	}
	return creationBlock, err
}

// creationBlockInRange function finds the block number of a contract between
// the bounds provided as start and end blocks.
func creationBlockInRange(client *web3.Client, ctx context.Context,
	addr common.Address, start, end uint64,
) (uint64, error) {
	// if both block numbers are equal, return its value as birthblock
	if start == end {
		return start, nil
	}
	// find the middle block between start and end blocks and get the contract
	// code at this block
	midBlock := (start + end) / 2
	codeLen, err := sourceCodeLenAt(client, ctx, addr, midBlock)
	if err != nil && !strings.Contains(err.Error(), fmt.Sprintf("No state available for block %d", midBlock)) &&
		!strings.Contains(err.Error(), "missing trie node") {
		return 0, err
	}
	// if any code is found, keep trying with the lower half of blocks until
	// find the first. if not, keep trying with the upper half
	if codeLen > 2 {
		return creationBlockInRange(client, ctx, addr, start, midBlock)
	} else {
		return creationBlockInRange(client, ctx, addr, midBlock+1, end)
	}
}

// SourceCodeLenAt function returns the length of the current contract bytecode
// at the block number provided.
func sourceCodeLenAt(client *web3.Client, ctx context.Context,
	addr common.Address, atBlockNumber uint64,
) (int, error) {
	blockNumber := new(big.Int).SetUint64(atBlockNumber)
	sourceCode, err := client.CodeAt(ctx, addr, blockNumber)
	return len(sourceCode), err
}

// RangeOfLogs function returns the logs of a token contract between the
// provided block numbers. It returns the logs, the last block scanned and an
// error if any. It filters the logs by the topic hash and for the token
// contract address provided.
func RangeOfLogs(ctx context.Context, client *web3.Client, addr common.Address,
	fromBlock, lastBlock uint64, hexTopics ...string,
) ([]types.Log, uint64, bool, error) {
	// if the range is too big, scan only a part of it using the constant
	// BLOCKS_TO_SCAN_AT_ONCE
	initialLastBlock := lastBlock
	if lastBlock-fromBlock > BLOCKS_TO_SCAN_AT_ONCE && fromBlock+MAX_SCAN_BLOCKS_PER_ITERATION < lastBlock {
		lastBlock = fromBlock + MAX_SCAN_BLOCKS_PER_ITERATION
	}
	if fromBlock > lastBlock {
		fromBlock = lastBlock
	}
	// some variables to calculate the end of the scan and store the logs
	logCount := 0
	finalLogs := []types.Log{}
	blocksRange := BLOCKS_TO_SCAN_AT_ONCE
	topicHashes := make([]common.Hash, len(hexTopics))
	for i, topic := range hexTopics {
		topicHashes[i] = common.HexToHash(topic)
	}
	for fromBlock < lastBlock {
		select {
		case <-ctx.Done():
			log.Warnf("scan graceful canceled by context")
			return finalLogs, fromBlock, false, nil
		default:
			if logCount > MAX_SCAN_LOGS_PER_ITERATION {
				return finalLogs, fromBlock, false, nil
			}
			toBlock := fromBlock + blocksRange - 1
			if toBlock > lastBlock {
				toBlock = lastBlock
			}
			log.Debugw("scanning logs",
				"address", addr.Hex(),
				"fromBlock", fromBlock,
				"toBlock", toBlock)
			// compose the filter to get the logs of the ERC20 Transfer events
			filter := ethereum.FilterQuery{
				Addresses: []common.Address{addr},
				FromBlock: new(big.Int).SetUint64(fromBlock),
				ToBlock:   new(big.Int).SetUint64(toBlock),
				Topics:    [][]common.Hash{topicHashes},
			}
			// get the logs and check if there are any errors
			logs, err := client.FilterLogs(ctx, filter)
			if err != nil {
				// if the error is about the query returning more than the maximum
				// allowed logs, split the range of blocks in half and try again
				if strings.Contains(strings.ToLower(err.Error()), "query returned more than") ||
					strings.Contains(strings.ToLower(err.Error()), "exceeds the range allowed") ||
					strings.Contains(strings.ToLower(err.Error()), "query timeout exceeded") ||
					strings.Contains(strings.ToLower(err.Error()), "execution aborted (timeout") ||
					strings.Contains(strings.ToLower(err.Error()), "size is larger than") {
					blocksRange /= 2
					log.Warnf("too much results on query, decreasing blocks to %d: %v", blocksRange, err)
					time.Sleep(RetryWeb3Cooldown)
					continue
				}
				// if error is about too many requests, return the logs scanned
				// until now and the last block scanned with an specific error
				if strings.Contains(strings.ToLower(err.Error()), "too many requests") {
					return finalLogs, fromBlock, false, errors.Join(ErrTooManyRequests, fmt.Errorf("%s: %w", addr.Hex(), err))
				}
				return finalLogs, fromBlock, false, errors.Join(ErrScanningTokenLogs, fmt.Errorf("%s: %w", addr.Hex(), err))
			}
			// if there are logs, add them to the final list and update the
			// counter
			if len(logs) > 0 {
				finalLogs = append(finalLogs, logs...)
				logCount += len(logs)
			}
			// update the fromBlock to the last block scanned
			fromBlock += blocksRange
		}
	}
	// if the last block scanned is the same as the last block of the range,
	// the scan is completed and the token is synced. If not, the token is not
	// synced and the last block scanned is the last block of the scanned range
	// plus one.
	if fromBlock > lastBlock {
		fromBlock = lastBlock
	}
	return finalLogs, fromBlock, fromBlock >= initialLastBlock, nil
}<|MERGE_RESOLUTION|>--- conflicted
+++ resolved
@@ -37,11 +37,7 @@
 	// 1 and nil. It is assumed that the contract is created at block 1 to start
 	// scanning from the first block.
 	getCodeSupport := false
-<<<<<<< HEAD
-	for i := 0; i < DefaultMaxWeb3ClientRetries; i++ {
-=======
 	for i := 0; i < web3.DefaultMaxWeb3ClientRetries; i++ {
->>>>>>> 5756a00c
 		ethClient, err := client.EthClient()
 		if err != nil {
 			return 0, err

package main

import (
	"context"
	"os"
	"os/signal"
	"strings"
	"syscall"
	"time"

	flag "github.com/spf13/pflag"
	"github.com/spf13/viper"
	"github.com/vocdoni/census3/api"
	"github.com/vocdoni/census3/db"
	"github.com/vocdoni/census3/service"
	"github.com/vocdoni/census3/state"
	"go.vocdoni.io/dvote/log"
)

type Census3Config struct {
	dataDir, logLevel, connectKey string
	listOfWeb3Providers           []string
	port                          int
}

func main() {
	// init service config
	config := Census3Config{}
	// get home directory to create the data directory for persistent storage
	home, err := os.UserHomeDir()
	if err != nil {
		panic(err)
	}
	home += "/.census3"
	// parse flags
	flag.StringVar(&config.dataDir, "dataDir", home, "data directory for persistent storage")
	flag.StringVar(&config.logLevel, "logLevel", "info", "log level (debug, info, warn, error)")
	flag.IntVar(&config.port, "port", 7788, "HTTP port for the API")
	flag.StringVar(&config.connectKey, "connectKey", "", "connect group key for IPFS connect")
	var strWeb3Providers string
	flag.StringVar(&strWeb3Providers, "web3Providers", "", "the list of URL's of available web3 providers")
	flag.Parse()
	// init viper to read config file
	pviper := viper.New()
	pviper.SetConfigName("census3")
	pviper.SetConfigType("yml")
	pviper.SetEnvPrefix("CENSUS3")
	pviper.AutomaticEnv()
	pviper.SetEnvKeyReplacer(strings.NewReplacer(".", "_"))
	// bind flags to viper
	if err := pviper.BindPFlag("dataDir", flag.Lookup("dataDir")); err != nil {
		panic(err)
	}
	config.dataDir = pviper.GetString("dataDir")
	// read config file
	pviper.AddConfigPath(config.dataDir)
	_ = pviper.ReadInConfig()

	if err := pviper.BindPFlag("logLevel", flag.Lookup("logLevel")); err != nil {
		panic(err)
	}
	config.logLevel = pviper.GetString("logLevel")
	if err := pviper.BindPFlag("port", flag.Lookup("port")); err != nil {
		panic(err)
	}
	config.port = pviper.GetInt("port")
	if err := pviper.BindPFlag("connectKey", flag.Lookup("connectKey")); err != nil {
		panic(err)
	}
	config.connectKey = pviper.GetString("connectKey")
	if err := pviper.BindPFlag("web3Providers", flag.Lookup("web3Providers")); err != nil {
		panic(err)
	}
	config.listOfWeb3Providers = strings.Split(pviper.GetString("web3Providers"), ",")
	// init logger
	log.Init(config.logLevel, "stdout", nil)
	// check if the web3 providers are defined
	if len(config.listOfWeb3Providers) == 0 {
		log.Fatal("no web3 providers defined")
	}
	// check if the web3 providers are valid
	w3p, err := state.CheckWeb3Providers(config.listOfWeb3Providers)
	if err != nil {
		log.Fatal(err)
	}
	// init the database
	database, err := db.Init(config.dataDir)
	if err != nil {
		log.Fatal(err)
	}
	// start the holder scanner
	hc, err := service.NewHoldersScanner(database, w3p)
	if err != nil {
		log.Fatal(err)
	}
<<<<<<< HEAD

	// Start the API
	apiService, err := api.Init(database, api.Census3APIConf{
=======
	// start the API
	err = api.Init(database, api.Census3APIConf{
>>>>>>> 6570f6cc
		Hostname:      "0.0.0.0",
		Port:          config.port,
		DataDir:       config.dataDir,
		Web3Providers: w3p,
		GroupKey:      config.connectKey,
	})
	if err != nil {
		log.Fatal(err)
	}
	ctx, cancel := context.WithCancel(context.Background())
	go hc.Start(ctx)

	// wait for SIGTERM
	c := make(chan os.Signal, 1)
	signal.Notify(c, os.Interrupt, syscall.SIGTERM)
	<-c
	log.Warnf("received SIGTERM, exiting at %s", time.Now().Format(time.RFC850))
	cancel()
	log.Infof("waiting for routines to end gracefully...")
	// closing database
	go func() {
		if err := apiService.Stop(); err != nil {
			log.Fatal(err)
		}
		if err := database.Close(); err != nil {
			log.Fatal(err)
		}
	}()
	time.Sleep(5 * time.Second)
	os.Exit(0)
}<|MERGE_RESOLUTION|>--- conflicted
+++ resolved
@@ -93,14 +93,9 @@
 	if err != nil {
 		log.Fatal(err)
 	}
-<<<<<<< HEAD
 
 	// Start the API
 	apiService, err := api.Init(database, api.Census3APIConf{
-=======
-	// start the API
-	err = api.Init(database, api.Census3APIConf{
->>>>>>> 6570f6cc
 		Hostname:      "0.0.0.0",
 		Port:          config.port,
 		DataDir:       config.dataDir,

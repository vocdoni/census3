--- conflicted
+++ resolved
@@ -17,15 +17,8 @@
 	ctx, cancel := context.WithCancel(context.Background())
 	defer cancel()
 
-<<<<<<< HEAD
-	err := new(Web3).Init(ctx, "", MonkeysAddress, CONTRACT_TYPE_ERC20)
-	c.Assert(err, qt.IsNotNil)
-	err = new(Web3).Init(ctx, web3URI, MonkeysAddress, CONTRACT_TYPE_ERC20)
-	c.Assert(err, qt.IsNil)
-=======
 	c.Assert(new(Web3).Init(ctx, "", MonkeysAddress, CONTRACT_TYPE_ERC20), qt.IsNotNil)
 	c.Assert(new(Web3).Init(ctx, web3URI, MonkeysAddress, CONTRACT_TYPE_ERC20), qt.IsNil)
->>>>>>> 669d0bf2
 }
 
 func TestNewContract(t *testing.T) {
@@ -49,30 +42,15 @@
 	defer cancel()
 
 	w := new(Web3)
-<<<<<<< HEAD
-	err := w.Init(ctx, "https://google.com", MonkeysAddress, CONTRACT_TYPE_ERC20)
-	c.Assert(err, qt.IsNil)
+	c.Assert(w.Init(ctx, "https://google.com", MonkeysAddress, CONTRACT_TYPE_ERC20), qt.IsNil)
+	_, err := w.TokenName()
+	c.Assert(err, qt.IsNotNil)
+
+	c.Assert(w.Init(ctx, web3URI, common.HexToAddress("0x0"), CONTRACT_TYPE_ERC20), qt.IsNil)
 	_, err = w.TokenName()
 	c.Assert(err, qt.IsNotNil)
 
-	err = w.Init(ctx, web3URI, common.HexToAddress("0x0"), CONTRACT_TYPE_ERC20)
-	c.Assert(err, qt.IsNil)
-	_, err = w.TokenName()
-	c.Assert(err, qt.IsNotNil)
-
-	err = w.Init(ctx, web3URI, MonkeysAddress, CONTRACT_TYPE_ERC20)
-	c.Assert(err, qt.IsNil)
-=======
-	c.Assert(w.Init(ctx, "https://google.com", MonkeysAddress, CONTRACT_TYPE_ERC20), qt.IsNil)
-	_, err := w.TokenName()
-	c.Assert(err, qt.IsNotNil)
-
-	c.Assert(w.Init(ctx, web3URI, common.HexToAddress("0x0"), CONTRACT_TYPE_ERC20), qt.IsNil)
-	_, err = w.TokenName()
-	c.Assert(err, qt.IsNotNil)
-
-	c.Assert(w.Init(ctx, web3URI, MonkeysAddress, CONTRACT_TYPE_ERC20), qt.IsNil)
->>>>>>> 669d0bf2
+	c.Assert(w.Init(ctx, web3URI, MonkeysAddress, CONTRACT_TYPE_ERC20), qt.IsNil)
 	name, err := w.TokenName()
 	c.Assert(err, qt.IsNil)
 	c.Assert(name, qt.Equals, MonkeysName)
@@ -84,30 +62,15 @@
 	defer cancel()
 
 	w := new(Web3)
-<<<<<<< HEAD
-	err := w.Init(ctx, "https://google.com", MonkeysAddress, CONTRACT_TYPE_ERC20)
-	c.Assert(err, qt.IsNil)
+	c.Assert(w.Init(ctx, "https://google.com", MonkeysAddress, CONTRACT_TYPE_ERC20), qt.IsNil)
+	_, err := w.TokenSymbol()
+	c.Assert(err, qt.IsNotNil)
+
+	c.Assert(w.Init(ctx, web3URI, common.HexToAddress("0x0"), CONTRACT_TYPE_ERC20), qt.IsNil)
 	_, err = w.TokenSymbol()
 	c.Assert(err, qt.IsNotNil)
 
-	err = w.Init(ctx, web3URI, common.HexToAddress("0x0"), CONTRACT_TYPE_ERC20)
-	c.Assert(err, qt.IsNil)
-	_, err = w.TokenSymbol()
-	c.Assert(err, qt.IsNotNil)
-
-	err = w.Init(ctx, web3URI, MonkeysAddress, CONTRACT_TYPE_ERC20)
-	c.Assert(err, qt.IsNil)
-=======
-	c.Assert(w.Init(ctx, "https://google.com", MonkeysAddress, CONTRACT_TYPE_ERC20), qt.IsNil)
-	_, err := w.TokenSymbol()
-	c.Assert(err, qt.IsNotNil)
-
-	c.Assert(w.Init(ctx, web3URI, common.HexToAddress("0x0"), CONTRACT_TYPE_ERC20), qt.IsNil)
-	_, err = w.TokenSymbol()
-	c.Assert(err, qt.IsNotNil)
-
-	c.Assert(w.Init(ctx, web3URI, MonkeysAddress, CONTRACT_TYPE_ERC20), qt.IsNil)
->>>>>>> 669d0bf2
+	c.Assert(w.Init(ctx, web3URI, MonkeysAddress, CONTRACT_TYPE_ERC20), qt.IsNil)
 	symbol, err := w.TokenSymbol()
 	c.Assert(err, qt.IsNil)
 	c.Assert(symbol, qt.Equals, MonkeysSymbol)
@@ -119,30 +82,15 @@
 	defer cancel()
 
 	w := new(Web3)
-<<<<<<< HEAD
-	err := w.Init(ctx, "https://google.com", MonkeysAddress, CONTRACT_TYPE_ERC20)
-	c.Assert(err, qt.IsNil)
+	c.Assert(w.Init(ctx, "https://google.com", MonkeysAddress, CONTRACT_TYPE_ERC20), qt.IsNil)
+	_, err := w.TokenDecimals()
+	c.Assert(err, qt.IsNotNil)
+
+	c.Assert(w.Init(ctx, web3URI, common.HexToAddress("0x0"), CONTRACT_TYPE_ERC20), qt.IsNil)
 	_, err = w.TokenDecimals()
 	c.Assert(err, qt.IsNotNil)
 
-	err = w.Init(ctx, web3URI, common.HexToAddress("0x0"), CONTRACT_TYPE_ERC20)
-	c.Assert(err, qt.IsNil)
-	_, err = w.TokenDecimals()
-	c.Assert(err, qt.IsNotNil)
-
-	err = w.Init(ctx, web3URI, MonkeysAddress, CONTRACT_TYPE_ERC20)
-	c.Assert(err, qt.IsNil)
-=======
-	c.Assert(w.Init(ctx, "https://google.com", MonkeysAddress, CONTRACT_TYPE_ERC20), qt.IsNil)
-	_, err := w.TokenDecimals()
-	c.Assert(err, qt.IsNotNil)
-
-	c.Assert(w.Init(ctx, web3URI, common.HexToAddress("0x0"), CONTRACT_TYPE_ERC20), qt.IsNil)
-	_, err = w.TokenDecimals()
-	c.Assert(err, qt.IsNotNil)
-
-	c.Assert(w.Init(ctx, web3URI, MonkeysAddress, CONTRACT_TYPE_ERC20), qt.IsNil)
->>>>>>> 669d0bf2
+	c.Assert(w.Init(ctx, web3URI, MonkeysAddress, CONTRACT_TYPE_ERC20), qt.IsNil)
 	decimals, err := w.TokenDecimals()
 	c.Assert(err, qt.IsNil)
 	c.Assert(uint64(decimals), qt.Equals, MonkeysDecimals)
@@ -154,30 +102,15 @@
 	defer cancel()
 
 	w := new(Web3)
-<<<<<<< HEAD
-	err := w.Init(ctx, "https://google.com", MonkeysAddress, CONTRACT_TYPE_ERC20)
-	c.Assert(err, qt.IsNil)
+	c.Assert(w.Init(ctx, "https://google.com", MonkeysAddress, CONTRACT_TYPE_ERC20), qt.IsNil)
+	_, err := w.TokenTotalSupply()
+	c.Assert(err, qt.IsNotNil)
+
+	c.Assert(w.Init(ctx, web3URI, common.HexToAddress("0x0"), CONTRACT_TYPE_ERC20), qt.IsNil)
 	_, err = w.TokenTotalSupply()
 	c.Assert(err, qt.IsNotNil)
 
-	err = w.Init(ctx, web3URI, common.HexToAddress("0x0"), CONTRACT_TYPE_ERC20)
-	c.Assert(err, qt.IsNil)
-	_, err = w.TokenTotalSupply()
-	c.Assert(err, qt.IsNotNil)
-
-	err = w.Init(ctx, web3URI, MonkeysAddress, CONTRACT_TYPE_ERC20)
-	c.Assert(err, qt.IsNil)
-=======
-	c.Assert(w.Init(ctx, "https://google.com", MonkeysAddress, CONTRACT_TYPE_ERC20), qt.IsNil)
-	_, err := w.TokenTotalSupply()
-	c.Assert(err, qt.IsNotNil)
-
-	c.Assert(w.Init(ctx, web3URI, common.HexToAddress("0x0"), CONTRACT_TYPE_ERC20), qt.IsNil)
-	_, err = w.TokenTotalSupply()
-	c.Assert(err, qt.IsNotNil)
-
-	c.Assert(w.Init(ctx, web3URI, MonkeysAddress, CONTRACT_TYPE_ERC20), qt.IsNil)
->>>>>>> 669d0bf2
+	c.Assert(w.Init(ctx, web3URI, MonkeysAddress, CONTRACT_TYPE_ERC20), qt.IsNil)
 	totalSupply, err := w.TokenTotalSupply()
 	c.Assert(err, qt.IsNil)
 	c.Assert(totalSupply.String(), qt.Equals, MonkeysTotalSupply.String())
@@ -189,30 +122,15 @@
 	defer cancel()
 
 	w := new(Web3)
-<<<<<<< HEAD
-	err := w.Init(ctx, "https://google.com", MonkeysAddress, CONTRACT_TYPE_ERC20)
-	c.Assert(err, qt.IsNil)
+	c.Assert(w.Init(ctx, "https://google.com", MonkeysAddress, CONTRACT_TYPE_ERC20), qt.IsNil)
+	_, err := w.TokenData()
+	c.Assert(err, qt.IsNotNil)
+
+	c.Assert(w.Init(ctx, web3URI, common.HexToAddress("0x0"), CONTRACT_TYPE_ERC20), qt.IsNil)
 	_, err = w.TokenData()
 	c.Assert(err, qt.IsNotNil)
 
-	err = w.Init(ctx, web3URI, common.HexToAddress("0x0"), CONTRACT_TYPE_ERC20)
-	c.Assert(err, qt.IsNil)
-	_, err = w.TokenData()
-	c.Assert(err, qt.IsNotNil)
-
-	err = w.Init(ctx, web3URI, MonkeysAddress, CONTRACT_TYPE_ERC20)
-	c.Assert(err, qt.IsNil)
-=======
-	c.Assert(w.Init(ctx, "https://google.com", MonkeysAddress, CONTRACT_TYPE_ERC20), qt.IsNil)
-	_, err := w.TokenData()
-	c.Assert(err, qt.IsNotNil)
-
-	c.Assert(w.Init(ctx, web3URI, common.HexToAddress("0x0"), CONTRACT_TYPE_ERC20), qt.IsNil)
-	_, err = w.TokenData()
-	c.Assert(err, qt.IsNotNil)
-
-	c.Assert(w.Init(ctx, web3URI, MonkeysAddress, CONTRACT_TYPE_ERC20), qt.IsNil)
->>>>>>> 669d0bf2
+	c.Assert(w.Init(ctx, web3URI, MonkeysAddress, CONTRACT_TYPE_ERC20), qt.IsNil)
 	data, err := w.TokenData()
 	c.Assert(err, qt.IsNil)
 	c.Assert(data.Address, qt.Equals, MonkeysAddress)
@@ -229,12 +147,7 @@
 	defer cancel()
 
 	w := new(Web3)
-<<<<<<< HEAD
-	err := w.Init(ctx, web3URI, MonkeysAddress, CONTRACT_TYPE_ERC20)
-	c.Assert(err, qt.IsNil)
-=======
-	c.Assert(w.Init(ctx, web3URI, MonkeysAddress, CONTRACT_TYPE_ERC20), qt.IsNil)
->>>>>>> 669d0bf2
+	c.Assert(w.Init(ctx, web3URI, MonkeysAddress, CONTRACT_TYPE_ERC20), qt.IsNil)
 
 	holderAddress := common.HexToAddress("0xB1F05B11Ba3d892EdD00f2e7689779E2B8841827")
 	balance, err := w.TokenBalanceOf(holderAddress)
@@ -252,21 +165,11 @@
 	defer cancel()
 
 	w := new(Web3)
-<<<<<<< HEAD
-	err := w.Init(ctx, "https://google.com", MonkeysAddress, CONTRACT_TYPE_ERC20)
-	c.Assert(err, qt.IsNil)
-	_, err = w.BlockTimestamp(ctx, uint(MonkeysCreationBlock))
-	c.Assert(err, qt.IsNotNil)
-
-	err = w.Init(ctx, web3URI, MonkeysAddress, CONTRACT_TYPE_ERC20)
-	c.Assert(err, qt.IsNil)
-=======
 	c.Assert(w.Init(ctx, "https://google.com", MonkeysAddress, CONTRACT_TYPE_ERC20), qt.IsNil)
 	_, err := w.BlockTimestamp(ctx, uint(MonkeysCreationBlock))
 	c.Assert(err, qt.IsNotNil)
 
 	c.Assert(w.Init(ctx, web3URI, MonkeysAddress, CONTRACT_TYPE_ERC20), qt.IsNil)
->>>>>>> 669d0bf2
 
 	expected, err := time.Parse(timeLayout, "2023-04-27T19:21:24+02:00")
 	c.Assert(err, qt.IsNil)
@@ -283,28 +186,17 @@
 	defer cancel()
 
 	w := new(Web3)
-<<<<<<< HEAD
-	err := w.Init(ctx, "https://google.com", MonkeysAddress, CONTRACT_TYPE_ERC20)
-	c.Assert(err, qt.IsNil)
-	_, err = w.BlockRootHash(ctx, uint(MonkeysCreationBlock))
-	c.Assert(err, qt.IsNotNil)
-
-	err = w.Init(ctx, web3URI, MonkeysAddress, CONTRACT_TYPE_ERC20)
-	c.Assert(err, qt.IsNil)
-=======
 	c.Assert(w.Init(ctx, "https://google.com", MonkeysAddress, CONTRACT_TYPE_ERC20), qt.IsNil)
 	_, err := w.BlockRootHash(ctx, uint(MonkeysCreationBlock))
 	c.Assert(err, qt.IsNotNil)
 
 	c.Assert(w.Init(ctx, web3URI, MonkeysAddress, CONTRACT_TYPE_ERC20), qt.IsNil)
->>>>>>> 669d0bf2
 
 	expected := common.HexToHash("0x541528e4030f29a87e81ea034e485ede7ea3086784212a3a4863a7de32415de0")
 	bhash, err := w.BlockRootHash(ctx, uint(MonkeysCreationBlock))
 	c.Assert(err, qt.IsNil)
 	c.Assert(common.BytesToHash(bhash), qt.ContentEquals, expected)
 }
-<<<<<<< HEAD
 
 func TestLatestBlockNumber(t *testing.T) {
 	c := qt.New(t)
@@ -312,63 +204,30 @@
 	defer cancel()
 
 	w := new(Web3)
-	err := w.Init(ctx, "https://google.com", MonkeysAddress, CONTRACT_TYPE_ERC20)
-	c.Assert(err, qt.IsNil)
-	_, err = w.LatestBlockNumber(ctx)
-	c.Assert(err, qt.IsNotNil)
-
-	err = w.Init(ctx, web3URI, MonkeysAddress, CONTRACT_TYPE_ERC20)
-	c.Assert(err, qt.IsNil)
+	c.Assert(w.Init(ctx, "https://google.com", MonkeysAddress, CONTRACT_TYPE_ERC20), qt.IsNil)
+	_, err := w.LatestBlockNumber(ctx)
+	c.Assert(err, qt.IsNotNil)
+
+	c.Assert(w.Init(ctx, web3URI, MonkeysAddress, CONTRACT_TYPE_ERC20), qt.IsNil)
 	blockNumber, err := w.LatestBlockNumber(ctx)
 	c.Assert(err, qt.IsNil)
 	c.Assert(blockNumber > MonkeysCreationBlock, qt.IsTrue)
 }
 
-=======
-
-func TestLatestBlockNumber(t *testing.T) {
-	c := qt.New(t)
-	ctx, cancel := context.WithCancel(context.Background())
-	defer cancel()
-
-	w := new(Web3)
-	c.Assert(w.Init(ctx, "https://google.com", MonkeysAddress, CONTRACT_TYPE_ERC20), qt.IsNil)
-	_, err := w.LatestBlockNumber(ctx)
-	c.Assert(err, qt.IsNotNil)
-
-	c.Assert(w.Init(ctx, web3URI, MonkeysAddress, CONTRACT_TYPE_ERC20), qt.IsNil)
-	blockNumber, err := w.LatestBlockNumber(ctx)
-	c.Assert(err, qt.IsNil)
-	c.Assert(blockNumber > MonkeysCreationBlock, qt.IsTrue)
-}
-
->>>>>>> 669d0bf2
 func TestUpdateTokenHolders(t *testing.T) {
 	c := qt.New(t)
 
 	th := new(TokenHolders)
-<<<<<<< HEAD
-	th.Init(MonkeysAddress, CONTRACT_TYPE_ERC20, MonkeysCreationBlock)
-=======
 	th = th.Init(MonkeysAddress, CONTRACT_TYPE_ERC20, MonkeysCreationBlock)
->>>>>>> 669d0bf2
 
 	w3 := Web3{}
 	ctx, cancel := context.WithTimeout(context.Background(), 3000*time.Second)
 	defer cancel()
 
-<<<<<<< HEAD
-	err := w3.Init(ctx, web3URI, th.Address(), th.Type())
-	c.Assert(err, qt.IsNil)
-
-	current, end := MonkeysCreationBlock, MonkeysCreationBlock+1000
-	c.Assert(err, qt.IsNil)
-=======
 	c.Assert(w3.Init(ctx, web3URI, th.Address(), th.Type()), qt.IsNil)
 
 	current, end := MonkeysCreationBlock, MonkeysCreationBlock+1000
 	var err error
->>>>>>> 669d0bf2
 	for current < end {
 		current, err = w3.UpdateTokenHolders(ctx, th)
 		if err != nil {
@@ -390,13 +249,9 @@
 	defer cancel()
 
 	w := new(Web3)
-<<<<<<< HEAD
-	err := w.Init(ctx, web3URI, MonkeysAddress, CONTRACT_TYPE_ERC20)
-=======
 	c.Assert(w.Init(ctx, web3URI, MonkeysAddress, CONTRACT_TYPE_ERC20), qt.IsNil)
 
 	logs, err := w.transferLogs(MonkeysCreationBlock, MonkeysCreationBlock+500)
->>>>>>> 669d0bf2
 	c.Assert(err, qt.IsNil)
 	c.Assert(logs, qt.HasLen, 10)
 }
@@ -406,24 +261,8 @@
 	ctx, cancel := context.WithCancel(context.Background())
 	defer cancel()
 
-<<<<<<< HEAD
-	logs, err := w.transferLogs(MonkeysCreationBlock, MonkeysCreationBlock+500)
-	c.Assert(err, qt.IsNil)
-	c.Assert(logs, qt.HasLen, 10)
-}
-
-func Test_calcPartialBalances(t *testing.T) {
-	c := qt.New(t)
-	ctx, cancel := context.WithCancel(context.Background())
-	defer cancel()
-
-	w := new(Web3)
-	err := w.Init(ctx, web3URI, MonkeysAddress, CONTRACT_TYPE_ERC20)
-	c.Assert(err, qt.IsNil)
-=======
-	w := new(Web3)
-	c.Assert(w.Init(ctx, web3URI, MonkeysAddress, CONTRACT_TYPE_ERC20), qt.IsNil)
->>>>>>> 669d0bf2
+	w := new(Web3)
+	c.Assert(w.Init(ctx, web3URI, MonkeysAddress, CONTRACT_TYPE_ERC20), qt.IsNil)
 
 	logs, err := w.transferLogs(MonkeysCreationBlock, MonkeysCreationBlock+500)
 	c.Assert(err, qt.IsNil)
@@ -446,21 +285,11 @@
 	defer cancel()
 
 	w := new(Web3)
-<<<<<<< HEAD
-	err := w.Init(ctx, web3URI, MonkeysAddress, CONTRACT_TYPE_ERC20)
-	c.Assert(err, qt.IsNil)
-
-	hc := HoldersCandidates(MonkeysHolders)
-	th := new(TokenHolders).Init(MonkeysAddress, CONTRACT_TYPE_ERC20, MonkeysCreationBlock)
-	err = w.commitTokenHolders(th, hc, MonkeysCreationBlock+1000)
-	c.Assert(err, qt.IsNil)
-=======
 	c.Assert(w.Init(ctx, web3URI, MonkeysAddress, CONTRACT_TYPE_ERC20), qt.IsNil)
 
 	hc := HoldersCandidates(MonkeysHolders)
 	th := new(TokenHolders).Init(MonkeysAddress, CONTRACT_TYPE_ERC20, MonkeysCreationBlock)
 	c.Assert(w.commitTokenHolders(th, hc, MonkeysCreationBlock+1000), qt.IsNil)
->>>>>>> 669d0bf2
 
 	c.Assert(th.LastBlock(), qt.Equals, MonkeysCreationBlock)
 	for addr, balance := range hc {
@@ -477,32 +306,18 @@
 	defer cancel()
 
 	w := new(Web3)
-<<<<<<< HEAD
-	err := w.Init(ctx, web3URI, common.HexToAddress(""), CONTRACT_TYPE_ERC20)
-	c.Assert(err, qt.IsNil)
-
-	// for an invalid contract address, returns the latest block number, the test uses a range of block numbers to cover
-	// also the case where any block is mined during test execution
-=======
 	c.Assert(w.Init(ctx, web3URI, common.HexToAddress(""), CONTRACT_TYPE_ERC20), qt.IsNil)
 
 	// for an invalid contract address, returns the latest block number, the
 	// test uses a range of block numbers to cover also the case where any block
 	// is mined during test execution
->>>>>>> 669d0bf2
 	creationBlock, err := w.ContractCreationBlock(ctx)
 	c.Assert(err, qt.IsNil)
 	latestBlock, err := w.LatestBlockNumber(ctx)
 	c.Assert(err, qt.IsNil)
 	c.Assert(creationBlock > latestBlock-5 && creationBlock < latestBlock+5, qt.IsTrue)
 
-<<<<<<< HEAD
-	err = w.Init(ctx, web3URI, MonkeysAddress, CONTRACT_TYPE_ERC20)
-	c.Assert(err, qt.IsNil)
-
-=======
-	c.Assert(w.Init(ctx, web3URI, MonkeysAddress, CONTRACT_TYPE_ERC20), qt.IsNil)
->>>>>>> 669d0bf2
+	c.Assert(w.Init(ctx, web3URI, MonkeysAddress, CONTRACT_TYPE_ERC20), qt.IsNil)
 	creationBlock, err = w.ContractCreationBlock(ctx)
 	c.Assert(err, qt.IsNil)
 	c.Assert(creationBlock, qt.Equals, MonkeysCreationBlock)
@@ -514,12 +329,7 @@
 	defer cancel()
 
 	w := new(Web3)
-<<<<<<< HEAD
-	err := w.Init(ctx, web3URI, MonkeysAddress, CONTRACT_TYPE_ERC20)
-	c.Assert(err, qt.IsNil)
-=======
-	c.Assert(w.Init(ctx, web3URI, MonkeysAddress, CONTRACT_TYPE_ERC20), qt.IsNil)
->>>>>>> 669d0bf2
+	c.Assert(w.Init(ctx, web3URI, MonkeysAddress, CONTRACT_TYPE_ERC20), qt.IsNil)
 
 	blockNumber, err := w.creationBlockInRange(ctx, 0, 10)
 	c.Assert(err, qt.IsNil)
@@ -540,12 +350,7 @@
 	defer cancel()
 
 	w := new(Web3)
-<<<<<<< HEAD
-	err := w.Init(ctx, web3URI, MonkeysAddress, CONTRACT_TYPE_ERC20)
-	c.Assert(err, qt.IsNil)
-=======
-	c.Assert(w.Init(ctx, web3URI, MonkeysAddress, CONTRACT_TYPE_ERC20), qt.IsNil)
->>>>>>> 669d0bf2
+	c.Assert(w.Init(ctx, web3URI, MonkeysAddress, CONTRACT_TYPE_ERC20), qt.IsNil)
 
 	codeLen, err := w.SourceCodeLenAt(ctx, MonkeysCreationBlock)
 	c.Assert(err, qt.IsNil)

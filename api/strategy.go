package api

import (
	"context"
	"database/sql"
	"encoding/json"
	"errors"
	"math/big"
	"strconv"
	"time"

	"github.com/ethereum/go-ethereum/common"
	queries "github.com/vocdoni/census3/db/sqlc"
	"go.vocdoni.io/dvote/httprouter"
	api "go.vocdoni.io/dvote/httprouter/apirest"
)

func (capi *census3API) initStrategiesHandlers() error {
	if err := capi.endpoint.RegisterMethod("/strategy/", "GET",
		api.MethodAccessTypePublic, capi.getStrategies); err != nil {
		return err
	}
	if err := capi.endpoint.RegisterMethod("/strategy/{strategyID}", "GET",
		api.MethodAccessTypePublic, capi.getStrategy); err != nil {
		return err
	}
	return capi.endpoint.RegisterMethod("/strategy/token/{tokenID}", "GET",
		api.MethodAccessTypePublic, capi.getTokenStrategies)
}

// createDummyStrategy creates the default strategy for a given token. This
// basic strategy only includes the holders of the given token which have a
// balance positive balance (holder_balance > 0).
//
// TODO: Only for the MVP, remove it.
func (capi *census3API) createDummyStrategy(tokenID []byte) error {
	ctx, cancel := context.WithTimeout(context.Background(), 10*time.Second)
	defer cancel()
	res, err := capi.db.QueriesRW.CreateStategy(ctx, "test")
	if err != nil {
		return err
	}
	strategyID, err := res.LastInsertId()
	if err != nil {
		return err
	}
	_, err = capi.db.QueriesRW.CreateStrategyToken(ctx, queries.CreateStrategyTokenParams{
		StrategyID: int(strategyID),
		TokenID:    tokenID,
		MinBalance: big.NewInt(0).Bytes(),
		MethodHash: []byte("test"),
	})
	return err
}

// getStrategies function handler returns the current registered strategies from
// the database. It returns a 204 response if any strategy is registered or a
// 500 error if something fails.
func (capi *census3API) getStrategies(msg *api.APIdata, ctx *httprouter.HTTPContext) error {
	internalCtx, cancel := context.WithTimeout(context.Background(), time.Second*10)
	defer cancel()
	// TODO: Support for pagination
	// get strategies from the database
	rows, err := capi.db.QueriesRO.ListStrategies(internalCtx)
	if err != nil {
		if errors.Is(err, sql.ErrNoRows) {
			return ErrNoStrategies.WithErr(err)
		}
		return ErrCantGetStrategies.WithErr(err)
	}
	if len(rows) == 0 {
		return ErrNoStrategies
	}
	// parse and encode the strategies
<<<<<<< HEAD
	strategies := GetStrategiesResponse{Strategies: []int{}}
	for _, strategy := range rows {
		strategies.Strategies = append(strategies.Strategies, strategy.ID)
=======
	strategies := GetStrategiesResponse{Strategies: []uint32{}}
	for _, strategy := range rows {
		strategies.Strategies = append(strategies.Strategies, uint32(strategy.ID))
>>>>>>> 66d08065
	}
	res, err := json.Marshal(strategies)
	if err != nil {
		return ErrEncodeStrategies.WithErr(err)
	}
	return ctx.Send(res, api.HTTPstatusOK)
}

// getStrategy function handler return the information of the strategy
// indetified by the ID provided. It returns a 400 error if the provided ID is
// wrong or empty, a 404 error if the strategy is not found or a 500 error if
// something fails.
func (capi *census3API) getStrategy(msg *api.APIdata, ctx *httprouter.HTTPContext) error {
	// get provided strategyID
	strategyID, err := strconv.Atoi(ctx.URLParam("strategyID"))
	if err != nil {
		return ErrMalformedStrategyID.WithErr(err)
	}
	// get strategy from the database
	internalCtx, cancel := context.WithTimeout(context.Background(), time.Second*10)
	defer cancel()
	strategyData, err := capi.db.QueriesRO.StrategyByID(internalCtx, strategyID)
	if err != nil {
		if errors.Is(err, sql.ErrNoRows) {
			return ErrNotFoundStrategy.WithErr(err)
		}
		return ErrCantGetStrategy.WithErr(err)
	}
	// parse strategy information
	strategy := GetStrategyResponse{
		ID:        strategyData.ID,
		Predicate: strategyData.Predicate,
		Tokens:    []GetStrategyToken{},
	}
	// get information of the strategy related tokens
	tokensData, err := capi.db.QueriesRO.TokensByStrategyID(internalCtx, strategyData.ID)
	if err != nil && !errors.Is(err, sql.ErrNoRows) {
		return ErrCantGetTokens.WithErr(err)
	}
	// parse and encode tokens information
	for _, tokenData := range tokensData {
		strategy.Tokens = append(strategy.Tokens, GetStrategyToken{
			ID:         common.BytesToAddress(tokenData.ID).String(),
			Name:       tokenData.Name.String,
			MinBalance: new(big.Int).SetBytes(tokenData.MinBalance).String(),
			Method:     common.Bytes2Hex(tokenData.MethodHash),
		})
	}
	res, err := json.Marshal(strategy)
	if err != nil {
		return ErrEncodeStrategy.WithErr(err)
	}
	return ctx.Send(res, api.HTTPstatusOK)
}

// getTokenStrategies function handler returns the strategies that involves the
// token identified by the ID (token address) provided. It returns a 400 error
// if the provided ID is wrong or empty, a 204 response if the token has not any
// associated strategy or a 500 error if something fails.
func (capi *census3API) getTokenStrategies(msg *api.APIdata, ctx *httprouter.HTTPContext) error {
	// get the tokenID provided
	tokenID := ctx.URLParam("tokenID")
	internalCtx, cancel := context.WithTimeout(context.Background(), time.Second*10)
	defer cancel()
	// get strategies associated to the token provided
	rows, err := capi.db.QueriesRO.StrategiesByTokenID(internalCtx, common.HexToAddress(tokenID).Bytes())
	if err != nil {
		if errors.Is(err, sql.ErrNoRows) {
			return ErrNoStrategies.WithErr(err)
		}
		return ErrCantGetStrategies.WithErr(err)
	}
	if len(rows) == 0 {
		return ErrNoStrategies
	}
	// parse and encode strategies
<<<<<<< HEAD
	strategies := GetStrategiesResponse{Strategies: []int{}}
	for _, tokenStrategy := range rows {
		strategies.Strategies = append(strategies.Strategies, tokenStrategy.ID)
=======
	strategies := GetStrategiesResponse{Strategies: []uint32{}}
	for _, tokenStrategy := range rows {
		strategies.Strategies = append(strategies.Strategies, uint32(tokenStrategy.ID))
>>>>>>> 66d08065
	}
	res, err := json.Marshal(strategies)
	if err != nil {
		return ErrEncodeStrategies.WithErr(err)
	}
	return ctx.Send(res, api.HTTPstatusOK)
}<|MERGE_RESOLUTION|>--- conflicted
+++ resolved
@@ -45,7 +45,7 @@
 		return err
 	}
 	_, err = capi.db.QueriesRW.CreateStrategyToken(ctx, queries.CreateStrategyTokenParams{
-		StrategyID: int(strategyID),
+		StrategyID: uint64(strategyID),
 		TokenID:    tokenID,
 		MinBalance: big.NewInt(0).Bytes(),
 		MethodHash: []byte("test"),
@@ -72,15 +72,9 @@
 		return ErrNoStrategies
 	}
 	// parse and encode the strategies
-<<<<<<< HEAD
-	strategies := GetStrategiesResponse{Strategies: []int{}}
+	strategies := GetStrategiesResponse{Strategies: []uint64{}}
 	for _, strategy := range rows {
 		strategies.Strategies = append(strategies.Strategies, strategy.ID)
-=======
-	strategies := GetStrategiesResponse{Strategies: []uint32{}}
-	for _, strategy := range rows {
-		strategies.Strategies = append(strategies.Strategies, uint32(strategy.ID))
->>>>>>> 66d08065
 	}
 	res, err := json.Marshal(strategies)
 	if err != nil {
@@ -95,10 +89,11 @@
 // something fails.
 func (capi *census3API) getStrategy(msg *api.APIdata, ctx *httprouter.HTTPContext) error {
 	// get provided strategyID
-	strategyID, err := strconv.Atoi(ctx.URLParam("strategyID"))
+	iStrategyID, err := strconv.Atoi(ctx.URLParam("strategyID"))
 	if err != nil {
 		return ErrMalformedStrategyID.WithErr(err)
 	}
+	strategyID := uint64(iStrategyID)
 	// get strategy from the database
 	internalCtx, cancel := context.WithTimeout(context.Background(), time.Second*10)
 	defer cancel()
@@ -157,15 +152,9 @@
 		return ErrNoStrategies
 	}
 	// parse and encode strategies
-<<<<<<< HEAD
-	strategies := GetStrategiesResponse{Strategies: []int{}}
+	strategies := GetStrategiesResponse{Strategies: []uint64{}}
 	for _, tokenStrategy := range rows {
 		strategies.Strategies = append(strategies.Strategies, tokenStrategy.ID)
-=======
-	strategies := GetStrategiesResponse{Strategies: []uint32{}}
-	for _, tokenStrategy := range rows {
-		strategies.Strategies = append(strategies.Strategies, uint32(tokenStrategy.ID))
->>>>>>> 66d08065
 	}
 	res, err := json.Marshal(strategies)
 	if err != nil {

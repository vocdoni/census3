package api

import (
	"context"
	"database/sql"
	"encoding/json"
	"errors"
	"math/big"
	"strconv"

	"github.com/ethereum/go-ethereum/common"
	"github.com/vocdoni/census3/census"
	queries "github.com/vocdoni/census3/db/sqlc"
	"github.com/vocdoni/census3/lexer"
	"go.vocdoni.io/dvote/httprouter"
	api "go.vocdoni.io/dvote/httprouter/apirest"
	"go.vocdoni.io/dvote/log"
)

func (capi *census3API) initCensusHandlers() error {
	if err := capi.endpoint.RegisterMethod("/censuses/{censusID}", "GET",
		api.MethodAccessTypePublic, capi.getCensus); err != nil {
		return err
	}
	if err := capi.endpoint.RegisterMethod("/censuses", "POST",
		api.MethodAccessTypePublic, capi.launchCensusCreation); err != nil {
		return err
	}
	if err := capi.endpoint.RegisterMethod("/censuses/queue/{queueID}", "GET",
		api.MethodAccessTypePublic, capi.enqueueCensus); err != nil {
		return err
	}
	return capi.endpoint.RegisterMethod("/censuses/strategy/{strategyID}", "GET",
		api.MethodAccessTypePublic, capi.getStrategyCensuses)
}

// getCensus handler responses with the information regarding of the census
// requested by its ID.
func (capi *census3API) getCensus(msg *api.APIdata, ctx *httprouter.HTTPContext) error {
	iCensusID, err := strconv.Atoi(ctx.URLParam("censusID"))
	if err != nil {
		return ErrMalformedCensusID
	}
	censusID := uint64(iCensusID)
	internalCtx, cancel := context.WithTimeout(context.Background(), getCensusTimeout)
	defer cancel()
	currentCensus, err := capi.db.QueriesRO.CensusByID(internalCtx, censusID)
	if err != nil {
		if errors.Is(err, sql.ErrNoRows) {
			return ErrNotFoundCensus.WithErr(err)
		}
		return ErrCantGetCensus.WithErr(err)
	}
	censusWeight := []byte{}
	if currentCensus.Weight.Valid {
		censusWeight = []byte(currentCensus.Weight.String)
	}
	res, err := json.Marshal(GetCensusResponse{
		CensusID:   censusID,
		StrategyID: currentCensus.StrategyID,
		MerkleRoot: common.Bytes2Hex(currentCensus.MerkleRoot),
		URI:        "ipfs://" + currentCensus.Uri.String,
		Size:       currentCensus.Size,
		Weight:     new(big.Int).SetBytes(censusWeight).String(),
		Anonymous:  currentCensus.CensusType == uint64(census.AnonymousCensusType),
	})
	if err != nil {
		return ErrEncodeCensus.WithErr(err)
	}
	return ctx.Send(res, api.HTTPstatusOK)
}

// launchCensusCreation handler parses the census creation request, enqueues it
// and starts the creation process, then returns the queue identifier of that
// process to support tracking it. When the process ends updates the queue item
// with the resulting status or error into the queue.
func (capi *census3API) launchCensusCreation(msg *api.APIdata, ctx *httprouter.HTTPContext) error {
	// decode request
	req := &CreateCensusRequest{}
	if err := json.Unmarshal(msg.Data, req); err != nil {
		return ErrMalformedStrategyID.WithErr(err)
	}
	// create and publish census merkle tree in background
	queueID := capi.queue.Enqueue()
	go func() {
		censusID, err := capi.createAndPublishCensus(req, queueID)
		if err != nil && !errors.Is(ErrCensusAlreadyExists, err) {
			if ok := capi.queue.Update(queueID, true, nil, err); !ok {
				log.Errorf("error updating census queue process with error: %v", err)
			}
			return
		}
		queueData := map[string]any{"censusID": censusID}
		if ok := capi.queue.Update(queueID, true, queueData, nil); !ok {
			log.Errorf("error updating census queue process with error")
		}
	}()
	// encoding the result and response it
	res, err := json.Marshal(CreateCensusResponse{
		QueueID: queueID,
	})
	if err != nil {
		return ErrEncodeCensus.WithErr(err)
	}
	return ctx.Send(res, api.HTTPstatusOK)
}

// createAndPublishCensus method creates a census tree based on the token
// holders of the tokens that are included in the given strategy. It recovers
// all the required information from the database, and then creates and publish
// the census merkle tree on IPFS. Then saves the resulting information of the
// census tree in the database.
func (capi *census3API) createAndPublishCensus(req *CreateCensusRequest, qID string) (uint64, error) {
	internalCtx, cancel := context.WithTimeout(context.Background(), createAndPublishCensusTimeout)
	defer cancel()
	// begin a transaction for group sql queries
	tx, err := capi.db.RW.BeginTx(internalCtx, nil)
	if err != nil {
		return 0, ErrCantCreateCensus.WithErr(err)
	}
	defer func() {
		if err := tx.Rollback(); err != nil && !errors.Is(sql.ErrTxDone, err) {
			log.Errorw(err, "holders transaction rollback failed")
		}
	}()
	qtx := capi.db.QueriesRW.WithTx(tx)

	strategy, err := qtx.StrategyByID(internalCtx, req.StrategyID)
	if err != nil {
		if errors.Is(sql.ErrNoRows, err) {
			return 0, ErrNotFoundStrategy.WithErr(err)
		}
		return 0, ErrCantCreateCensus.WithErr(err)
	}
	if strategy.Predicate == "" {
		return 0, ErrInvalidStrategyPredicate.With("empty predicate")
	}
<<<<<<< HEAD
	// init some variables to get computed in the following steps
=======

	// compute the new censusId and censusType
	newCensusID := census.InnerCensusID(req.BlockNumber, req.StrategyID, req.Anonymous)
	// check if the census already exists
	_, err = qtx.CensusByID(internalCtx, newCensusID)
	if err != nil {
		if !errors.Is(sql.ErrNoRows, err) {
			return 0, ErrCantCreateCensus.WithErr(err)
		}
	} else {
		// return the censusID to get the census information if it already
		// exists
		return newCensusID, ErrCensusAlreadyExists
	}

	censusType := census.DefaultCensusType
	if req.Anonymous {
		censusType = census.AnonymousCensusType
	}
	// get holders associated to every strategy token, create a map to avoid
	// duplicates and count the sum of the balances to get the weight of the
	// census
>>>>>>> 9b06242a
	censusWeight := new(big.Int)
	strategyHolders := map[common.Address]*big.Int{}
	// parse the predicate
	lx := lexer.NewLexer(ValidOperatorsTags)
	validPredicate, err := lx.Parse(strategy.Predicate)
	if err != nil {
		return 0, ErrInvalidStrategyPredicate.WithErr(err)
	}
	// if the current predicate is a literal, just query about its holders. If
	// it is a complex predicate, create a evaluator and evaluate the predicate
	if validPredicate.IsLiteral() {
		// get the strategy holders from the database
		holders, err := qtx.TokenHoldersByStrategyID(internalCtx, req.StrategyID)
		if err != nil {
			if errors.Is(sql.ErrNoRows, err) {
				return 0, ErrNoStrategyHolders.WithErr(err)
			}
			return 0, ErrCantCreateCensus.WithErr(err)
		}
		if len(holders) == 0 {
			return 0, ErrNoStrategyHolders
		}
		// parse holders addresses and balances
		for _, holder := range holders {
			holderAddr := common.BytesToAddress(holder.HolderID)
			holderBalance := new(big.Int).SetBytes(holder.Balance)
			if _, exists := strategyHolders[holderAddr]; !exists {
				strategyHolders[holderAddr] = holderBalance
				censusWeight = new(big.Int).Add(censusWeight, holderBalance)
			}
		}
	} else {
		// get strategy tokens from the database
		strategyTokens, err := qtx.TokensByStrategyID(internalCtx, req.StrategyID)
		if err != nil {
			if errors.Is(sql.ErrNoRows, err) {
				return 0, ErrNoStrategyTokens.WithErr(err)
			}
			return 0, ErrCantCreateCensus.WithErr(err)
		}
		if len(strategyTokens) == 0 {
			return 0, ErrNoStrategyTokens
		}
		// parse token information
		tokensInfo := map[string]*StrategyToken{}
		for _, token := range strategyTokens {
			tokensInfo[token.Symbol.String] = &StrategyToken{
				ID:         common.BytesToAddress(token.ID).String(),
				ChainID:    token.ChainID,
				MinBalance: new(big.Int).SetBytes(token.MinBalance).String(),
			}
		}
		// init the operators and the predicate evaluator
		operators := InitOperators(capi.db.QueriesRO, tokensInfo)
		eval := lexer.NewEval[[]string](operators.Map())
		// execute the evaluation of the predicate
		res, err := eval.EvalToken(validPredicate)
		if err != nil {
			return 0, ErrEvalStrategyPredicate.WithErr(err)
		}
		// parse the evaluation results
		for _, strAddress := range res {
			strategyHolders[common.HexToAddress(strAddress)] = big.NewInt(1)
			censusWeight = new(big.Int).Add(censusWeight, big.NewInt(1))
		}
	}
	// if no holders found, return an error
	if len(strategyHolders) == 0 {
		return 0, ErrNotFoundTokenHolders.With("no holders for strategy")
	}
	// compute the new censusId and censusType
	newCensusID := census.InnerCensusID(req.BlockNumber, req.StrategyID, req.Anonymous)
	// check if the census already exists
	_, err = qtx.CensusByID(internalCtx, newCensusID)
	if err != nil {
		if !errors.Is(sql.ErrNoRows, err) {
			return 0, ErrCantCreateCensus.WithErr(err)
		}
	} else {
		return 0, ErrCensusAlreadyExists.Withf("census %d already exists", newCensusID)
	}
	// check the censusType
	censusType := census.DefaultCensusType
	if req.Anonymous {
		censusType = census.AnonymousCensusType
	}
	// create a census tree and publish on IPFS
	def := census.NewCensusDefinition(newCensusID, req.StrategyID, strategyHolders, req.Anonymous)
	newCensus, err := capi.censusDB.CreateAndPublish(def)
	if err != nil {
		return 0, ErrCantCreateCensus.WithErr(err)
	}
	// save the new census in the SQL database
	sqlURI := &sql.NullString{}
	if err := sqlURI.Scan(newCensus.URI); err != nil {
		return 0, ErrCantCreateCensus.WithErr(err)
	}
	sqlCensusSize := &sql.NullInt64{}
	if err := sqlCensusSize.Scan(int64(len(strategyHolders))); err != nil {
		return 0, ErrCantCreateCensus.WithErr(err)
	}
	sqlCensusWeight := &sql.NullString{}
	if err := sqlCensusWeight.Scan(censusWeight.String()); err != nil {
		return 0, ErrCantCreateCensus.WithErr(err)
	}
	_, err = qtx.CreateCensus(internalCtx, queries.CreateCensusParams{
		ID:         newCensus.ID,
		StrategyID: req.StrategyID,
		CensusType: uint64(censusType),
		MerkleRoot: newCensus.RootHash,
		Uri:        *sqlURI,
		Size:       uint64(sqlCensusSize.Int64),
		Weight:     *sqlCensusWeight,
		QueueID:    qID,
	})
	if err != nil {
		return 0, ErrCantCreateCensus.WithErr(err)
	}
	if err := tx.Commit(); err != nil {
		return 0, ErrCantCreateCensus.WithErr(err)
	}
	return newCensus.ID, nil
}

// enqueueCensus handler returns the current status of the queue item
// identified by the ID provided. If it not exists it returns that the census
// is not found. Else if the census exists and has been successfully created, it
// will be included into the response. If not, the response only will include
// if it is done or not and the resulting error.
func (capi *census3API) enqueueCensus(msg *api.APIdata, ctx *httprouter.HTTPContext) error {
	queueID := ctx.URLParam("queueID")
	if queueID == "" {
		return ErrMalformedCensusQueueID
	}
	// try to get and check if the census is in the queue
	exists, done, data, err := capi.queue.Done(queueID)
	if !exists {
		return ErrNotFoundCensus.Withf("the ID %s does not exist in the queue", queueID)
	}
	// init queue item response
	queueCensus := CensusQueueResponse{
		Done:  done,
		Error: err,
	}
	// check if it is not finished or some error occurred
	if done && err == nil {
		// if everything is ok, get the census information an return it
		internalCtx, cancel := context.WithTimeout(context.Background(), enqueueCensusCreationTimeout)
		defer cancel()
		censusID, ok := data["censusID"].(uint64)
		if !ok {
			log.Errorf("no census id registered on queue item")
			return ErrCantGetCensus
		}

		// get the census from the database by queue_id
		currentCensus, err := capi.db.QueriesRO.CensusByID(internalCtx, censusID)
		if err != nil {
			return ErrCantGetCensus.WithErr(err)
		}
		// get values for optional parameters
		censusWeight := []byte{}
		if currentCensus.Weight.Valid {
			censusWeight = []byte(currentCensus.Weight.String)
		}
		// encode census
		queueCensus.Census = &GetCensusResponse{
			CensusID:   currentCensus.ID,
			StrategyID: currentCensus.StrategyID,
			MerkleRoot: common.Bytes2Hex(currentCensus.MerkleRoot),
			URI:        "ipfs://" + currentCensus.Uri.String,
			Size:       currentCensus.Size,
			Weight:     new(big.Int).SetBytes(censusWeight).String(),
			Anonymous:  currentCensus.CensusType == uint64(census.AnonymousCensusType),
		}
		// remove the item from the queue
		capi.queue.Dequeue(queueID)
	}
	// encode item response and send it
	res, err := json.Marshal(queueCensus)
	if err != nil {
		return ErrEncodeQueueItem.WithErr(err)
	}
	return ctx.Send(res, api.HTTPstatusOK)
}

// getStrategyCensuses function handler returns the censuses that had been
// generated with the strategy identified by the ID provided.
func (capi *census3API) getStrategyCensuses(msg *api.APIdata, ctx *httprouter.HTTPContext) error {
	// get strategy ID
	strategyID, err := strconv.Atoi(ctx.URLParam("strategyID"))
	if err != nil {
		return ErrMalformedCensusID.WithErr(err)
	}
	// get censuses by this strategy ID
	internalCtx, cancel := context.WithTimeout(context.Background(), getStrategyCensusesTimeout)
	defer cancel()
	rows, err := capi.db.QueriesRO.CensusByStrategyID(internalCtx, uint64(strategyID))
	if err != nil {
		if errors.Is(err, sql.ErrNoRows) {
			return ErrNotFoundCensus.WithErr(err)
		}
		return ErrCantGetCensus.WithErr(err)
	}
	// parse and encode response
	censuses := GetCensusesResponse{Censuses: []uint64{}}
	for _, censusInfo := range rows {
		censuses.Censuses = append(censuses.Censuses, censusInfo.ID)
	}
	res, err := json.Marshal(censuses)
	if err != nil {
		return ErrEncodeCensuses.WithErr(err)
	}
	return ctx.Send(res, api.HTTPstatusOK)
}<|MERGE_RESOLUTION|>--- conflicted
+++ resolved
@@ -135,32 +135,7 @@
 	if strategy.Predicate == "" {
 		return 0, ErrInvalidStrategyPredicate.With("empty predicate")
 	}
-<<<<<<< HEAD
 	// init some variables to get computed in the following steps
-=======
-
-	// compute the new censusId and censusType
-	newCensusID := census.InnerCensusID(req.BlockNumber, req.StrategyID, req.Anonymous)
-	// check if the census already exists
-	_, err = qtx.CensusByID(internalCtx, newCensusID)
-	if err != nil {
-		if !errors.Is(sql.ErrNoRows, err) {
-			return 0, ErrCantCreateCensus.WithErr(err)
-		}
-	} else {
-		// return the censusID to get the census information if it already
-		// exists
-		return newCensusID, ErrCensusAlreadyExists
-	}
-
-	censusType := census.DefaultCensusType
-	if req.Anonymous {
-		censusType = census.AnonymousCensusType
-	}
-	// get holders associated to every strategy token, create a map to avoid
-	// duplicates and count the sum of the balances to get the weight of the
-	// census
->>>>>>> 9b06242a
 	censusWeight := new(big.Int)
 	strategyHolders := map[common.Address]*big.Int{}
 	// parse the predicate
@@ -240,7 +215,9 @@
 			return 0, ErrCantCreateCensus.WithErr(err)
 		}
 	} else {
-		return 0, ErrCensusAlreadyExists.Withf("census %d already exists", newCensusID)
+		// return the censusID to get the census information if it already
+		// exists
+		return newCensusID, ErrCensusAlreadyExists
 	}
 	// check the censusType
 	censusType := census.DefaultCensusType

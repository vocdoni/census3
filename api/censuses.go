package api

import (
	"context"
	"database/sql"
	"encoding/json"
	"errors"
	"math/big"
	"strconv"
	"time"

	"github.com/ethereum/go-ethereum/common"
	"github.com/vocdoni/census3/census"
	queries "github.com/vocdoni/census3/db/sqlc"
	"go.vocdoni.io/dvote/httprouter"
	api "go.vocdoni.io/dvote/httprouter/apirest"
	"go.vocdoni.io/dvote/log"
)

func (capi *census3API) initCensusHandlers() error {
	if err := capi.endpoint.RegisterMethod("/census/{censusID}", "GET",
		api.MethodAccessTypePublic, capi.getCensus); err != nil {
		return err
	}
	if err := capi.endpoint.RegisterMethod("/census", "POST",
		api.MethodAccessTypePublic, capi.launchCensusCreation); err != nil {
		return err
	}
	if err := capi.endpoint.RegisterMethod("/census/queue/{queueID}", "GET",
		api.MethodAccessTypePublic, capi.enqueueCensus); err != nil {
		return err
	}
	return capi.endpoint.RegisterMethod("/census/strategy/{strategyID}", "GET",
		api.MethodAccessTypePublic, capi.getStrategyCensuses)
}

// getCensus handler responses with the information regarding of the census
// requested by its ID.
func (capi *census3API) getCensus(msg *api.APIdata, ctx *httprouter.HTTPContext) error {
	censusID, err := strconv.Atoi(ctx.URLParam("censusID"))
	if err != nil {
		return ErrMalformedCensusID
	}
	internalCtx, cancel := context.WithTimeout(context.Background(), 10*time.Second)
	defer cancel()
<<<<<<< HEAD
	// begin a transaction for group sql queries
	tx, err := capi.db.BeginTx(internalCtx, nil)
	if err != nil {
		return ErrCantGetCensus.WithErr(err)
	}
	defer func() {
		if err := tx.Rollback(); err != nil {
			log.Errorw(err, "holders transaction rollback failed")
		}
	}()
	qtx := capi.sqlc.WithTx(tx)
	currentCensus, err := qtx.CensusByID(internalCtx, int64(censusID))
=======
	currentCensus, err := capi.db.QueriesRO.CensusByID(internalCtx, int64(censusID))
>>>>>>> 9a86a591
	if err != nil {
		if errors.Is(err, sql.ErrNoRows) {
			return ErrNotFoundCensus.WithErr(err)
		}
		return ErrCantGetCensus.WithErr(err)
	}
	censusSize := int32(0)
	if currentCensus.Size.Valid {
		censusSize = currentCensus.Size.Int32
	}
	censusWeight := []byte{}
	if currentCensus.Weight.Valid {
		censusWeight = []byte(currentCensus.Weight.String)
	}
	res, err := json.Marshal(GetCensusResponse{
		CensusID:   uint64(censusID),
		StrategyID: uint64(currentCensus.StrategyID),
		MerkleRoot: common.Bytes2Hex(currentCensus.MerkleRoot),
		URI:        "ipfs://" + currentCensus.Uri.String,
		Size:       censusSize,
		Weight:     new(big.Int).SetBytes(censusWeight).String(),
		Anonymous:  currentCensus.CensusType == int64(census.AnonymousCensusType),
	})
	if err != nil {
		return ErrEncodeCensus.WithErr(err)
	}
	return ctx.Send(res, api.HTTPstatusOK)
}

// launchCensusCreation handler parses the census creation request, enqueues it
// and starts the creation process, then returns the queue identifier of that
// process to support tracking it. When the process ends updates the queue item
// with the resulting status or error into the queue.
func (capi *census3API) launchCensusCreation(msg *api.APIdata, ctx *httprouter.HTTPContext) error {
	// decode request
	req := &CreateCensusResquest{}
	if err := json.Unmarshal(msg.Data, req); err != nil {
		return ErrMalformedStrategyID.WithErr(err)
	}
	// create and publish census merkle tree in background
	queueID := capi.queue.Enqueue()
	go func() {
		censusID, err := capi.createAndPublishCensus(req, queueID)
		if err != nil && !errors.Is(ErrCensusAlreadyExists, err) {
			if ok := capi.queue.Update(queueID, true, nil, err); !ok {
				log.Errorf("error updating census queue process with error: %v", err)
			}
			return
		}
		queueData := map[string]any{"censusID": censusID}
		if ok := capi.queue.Update(queueID, true, queueData, nil); !ok {
			log.Errorf("error updating census queue process with error")
		}
	}()
	// encoding the result and response it
	res, err := json.Marshal(CreateCensusResponse{
		QueueID: queueID,
	})
	if err != nil {
		return ErrEncodeCensus.WithErr(err)
	}
	return ctx.Send(res, api.HTTPstatusOK)
}

// createAndPublishCensus method creates a census tree based on the token
// holders of the tokens that are included in the given strategy. It recovers
// all the required information from the database, and then creates and publish
// the census merkle tree on IPFS. Then saves the resulting information of the
// census tree in the database.
func (capi *census3API) createAndPublishCensus(req *CreateCensusResquest, qID string) (int, error) {
	bgCtx, cancel := context.WithTimeout(context.Background(), censusCreationTimeout)
	defer cancel()
	// begin a transaction for group sql queries
<<<<<<< HEAD
	tx, err := capi.db.BeginTx(bgCtx, nil)
=======
	tx, err := capi.db.RW.BeginTx(internalCtx, nil)
>>>>>>> 9a86a591
	if err != nil {
		return -1, ErrCantCreateCensus.WithErr(err)
	}
	defer func() {
		if err := tx.Rollback(); err != nil && !errors.Is(sql.ErrTxDone, err) {
			log.Errorw(err, "holders transaction rollback failed")
		}
	}()
<<<<<<< HEAD
	qtx := capi.sqlc.WithTx(tx)
	// get the tokens of the strategy provided and check them
	strategyTokens, err := qtx.TokensByStrategyID(bgCtx, int64(req.StrategyID))
=======
	qtx := capi.db.QueriesRW.WithTx(tx)

	strategyTokens, err := qtx.TokensByStrategyID(internalCtx, int64(req.StrategyID))
>>>>>>> 9a86a591
	if err != nil {
		if errors.Is(sql.ErrNoRows, err) {
			return -1, ErrNoStrategyTokens.WithErr(err)
		}
		return -1, ErrCantCreateCensus.WithErr(err)
	}
	if len(strategyTokens) == 0 {
		return -1, ErrNoStrategyTokens.WithErr(err)
	}

	// get the maximun current census ID to calculate the next one, if any
	// census has been created yet, continue
	lastCensusID, err := qtx.LastCensusID(bgCtx)
	if err != nil && !errors.Is(sql.ErrNoRows, err) {
		return -1, ErrCantCreateCensus.WithErr(err)
	}
	// compute the new censusId and censusType
	newCensusID := int(lastCensusID) + 1
	censusType := census.DefaultCensusType
	if req.Anonymous {
		censusType = census.AnonymousCensusType
	}
	// get holders associated to every strategy token, create a map to avoid
	// duplicates and count the sum of the balances to get the weight of the
	// census
	censusWeight := new(big.Int)
	strategyHolders := map[common.Address]*big.Int{}
	for _, token := range strategyTokens {
		holders, err := qtx.TokenHoldersByTokenID(bgCtx, token.ID)
		if err != nil {
			if errors.Is(sql.ErrNoRows, err) {
				continue
			}
			return -1, ErrCantGetTokenHolders.WithErr(err)
		}
		for _, holder := range holders {
			holderAddr := common.BytesToAddress(holder.ID)
			holderBalance := new(big.Int).SetBytes(holder.Balance)
			if _, exists := strategyHolders[holderAddr]; !exists {
				strategyHolders[holderAddr] = holderBalance
				censusWeight = new(big.Int).Add(censusWeight, holderBalance)
			}
		}
	}
	if len(strategyHolders) == 0 {
		log.Errorf("no holders for strategy '%d'", req.StrategyID)
		return -1, ErrNotFoundTokenHolders.With("no holders for strategy")
	}
	// create a census tree and publish on IPFS
	def := census.NewCensusDefinition(newCensusID, int(req.StrategyID), strategyHolders, req.Anonymous)
	newCensus, err := capi.censusDB.CreateAndPublish(def)
	if err != nil {
		return -1, ErrCantCreateCensus.WithErr(err)
	}
	// check if the census already exists using the merkle root of the generated
	// census
	currentCensus, err := qtx.CensusByMerkleRoot(bgCtx, newCensus.RootHash)
	if err == nil {
		return int(currentCensus.ID), ErrCensusAlreadyExists.WithErr(err)
	}
	if err != nil && !errors.Is(sql.ErrNoRows, err) {
		return -1, ErrCantCreateCensus.WithErr(err)
	}
	// save the new census in the SQL database
	sqlURI := new(sql.NullString)
	if err := sqlURI.Scan(newCensus.URI); err != nil {
		return -1, ErrCantCreateCensus.WithErr(err)
	}
	sqlCensusSize := sql.NullInt32{}
	if err := sqlCensusSize.Scan(int64(len(strategyHolders))); err != nil {
		return -1, ErrCantCreateCensus.WithErr(err)
	}
	sqlCensusWeight := sql.NullString{}
	if err := sqlCensusWeight.Scan(censusWeight.String()); err != nil {
		return -1, ErrCantCreateCensus.WithErr(err)
	}
	_, err = qtx.CreateCensus(bgCtx, queries.CreateCensusParams{
		ID:         int64(newCensus.ID),
		StrategyID: int64(req.StrategyID),
		CensusType: int64(censusType),
		MerkleRoot: newCensus.RootHash,
		Uri:        *sqlURI,
		Size:       sqlCensusSize,
		Weight:     sqlCensusWeight,
		QueueID:    qID,
	})
	if err != nil {
		return -1, ErrCantCreateCensus.WithErr(err)
	}
	if err := tx.Commit(); err != nil {
		return -1, ErrCantCreateCensus.WithErr(err)
	}
	return newCensus.ID, nil
}

// enqueueCensus handler returns the current status of the queue item
// identified by the ID provided. If it not exists it returns that the census
// is not found. Else if the census exists and has been successfully created, it
// will be included into the response. If not, the response only will include
// if it is done or not and the resulting error.
func (capi *census3API) enqueueCensus(msg *api.APIdata, ctx *httprouter.HTTPContext) error {
	queueID := ctx.URLParam("queueID")
	if queueID == "" {
		return ErrMalformedCensusQueueID
	}
	// try to get and check if the census is in the queue
	exists, done, data, err := capi.queue.Done(queueID)
	if !exists {
		return ErrNotFoundCensus.Withf("the ID %s does not exist in the queue", queueID)
	}
	// init queue item response
	queueCensus := CensusQueueResponse{
		Done:  done,
		Error: err,
	}
	// check if it is not finished or some error occurred
	if done && err == nil {
		// if everything is ok, get the census information an return it
		internalCtx, cancel := context.WithTimeout(context.Background(), 10*time.Second)
		defer cancel()
		censusID, ok := data["censusID"].(int)
		if !ok {
			log.Errorf("no census id registered on queue item")
			return ErrCantGetCensus
		}

		// get the census from the database by queue_id
		currentCensus, err := capi.sqlc.CensusByID(internalCtx, int64(censusID))
		if err != nil {
			return ErrCantGetCensus.WithErr(err)
		}
		// get values for optional parameters
		censusSize := int32(0)
		if currentCensus.Size.Valid {
			censusSize = currentCensus.Size.Int32
		}
		censusWeight := []byte{}
		if currentCensus.Weight.Valid {
			censusWeight = []byte(currentCensus.Weight.String)
		}
		// encode census
		queueCensus.Census = &GetCensusResponse{
			CensusID:   uint64(currentCensus.ID),
			StrategyID: uint64(currentCensus.StrategyID),
			MerkleRoot: common.Bytes2Hex(currentCensus.MerkleRoot),
			URI:        "ipfs://" + currentCensus.Uri.String,
			Size:       censusSize,
			Weight:     new(big.Int).SetBytes(censusWeight).String(),
			Anonymous:  currentCensus.CensusType == int64(census.AnonymousCensusType),
		}
		// remove the item from the queue
		capi.queue.Dequeue(queueID)
	}
	// encode item response and send it
	res, err := json.Marshal(queueCensus)
	if err != nil {
		return ErrEncodeQueueItem.WithErr(err)
	}
	return ctx.Send(res, api.HTTPstatusOK)
}

// getStrategyCensuses function handler returns the censuses that had been
// generated with the strategy identified by the ID provided.
func (capi *census3API) getStrategyCensuses(msg *api.APIdata, ctx *httprouter.HTTPContext) error {
	// get strategy ID
	strategyID, err := strconv.Atoi(ctx.URLParam("strategyID"))
	if err != nil {
		return ErrMalformedCensusID.WithErr(err)
	}
	// get censuses by this strategy ID
	internalCtx, cancel := context.WithTimeout(context.Background(), 10*time.Second)
	defer cancel()
	rows, err := capi.db.QueriesRO.CensusByStrategyID(internalCtx, int64(strategyID))
	if err != nil {
		if errors.Is(err, sql.ErrNoRows) {
			return ErrNotFoundCensus.WithErr(err)
		}
		return ErrCantGetCensus.WithErr(err)
	}
	// parse and encode response
	censuses := GetCensusesResponse{Censuses: []uint64{}}
	for _, censusInfo := range rows {
		censuses.Censuses = append(censuses.Censuses, uint64(censusInfo.ID))
	}
	res, err := json.Marshal(censuses)
	if err != nil {
		return ErrEncodeCensuses.WithErr(err)
	}
	return ctx.Send(res, api.HTTPstatusOK)
}<|MERGE_RESOLUTION|>--- conflicted
+++ resolved
@@ -43,22 +43,7 @@
 	}
 	internalCtx, cancel := context.WithTimeout(context.Background(), 10*time.Second)
 	defer cancel()
-<<<<<<< HEAD
-	// begin a transaction for group sql queries
-	tx, err := capi.db.BeginTx(internalCtx, nil)
-	if err != nil {
-		return ErrCantGetCensus.WithErr(err)
-	}
-	defer func() {
-		if err := tx.Rollback(); err != nil {
-			log.Errorw(err, "holders transaction rollback failed")
-		}
-	}()
-	qtx := capi.sqlc.WithTx(tx)
-	currentCensus, err := qtx.CensusByID(internalCtx, int64(censusID))
-=======
 	currentCensus, err := capi.db.QueriesRO.CensusByID(internalCtx, int64(censusID))
->>>>>>> 9a86a591
 	if err != nil {
 		if errors.Is(err, sql.ErrNoRows) {
 			return ErrNotFoundCensus.WithErr(err)
@@ -132,11 +117,7 @@
 	bgCtx, cancel := context.WithTimeout(context.Background(), censusCreationTimeout)
 	defer cancel()
 	// begin a transaction for group sql queries
-<<<<<<< HEAD
-	tx, err := capi.db.BeginTx(bgCtx, nil)
-=======
-	tx, err := capi.db.RW.BeginTx(internalCtx, nil)
->>>>>>> 9a86a591
+	tx, err := capi.db.RW.BeginTx(bgCtx, nil)
 	if err != nil {
 		return -1, ErrCantCreateCensus.WithErr(err)
 	}
@@ -145,15 +126,9 @@
 			log.Errorw(err, "holders transaction rollback failed")
 		}
 	}()
-<<<<<<< HEAD
-	qtx := capi.sqlc.WithTx(tx)
-	// get the tokens of the strategy provided and check them
+	qtx := capi.db.QueriesRW.WithTx(tx)
+
 	strategyTokens, err := qtx.TokensByStrategyID(bgCtx, int64(req.StrategyID))
-=======
-	qtx := capi.db.QueriesRW.WithTx(tx)
-
-	strategyTokens, err := qtx.TokensByStrategyID(internalCtx, int64(req.StrategyID))
->>>>>>> 9a86a591
 	if err != nil {
 		if errors.Is(sql.ErrNoRows, err) {
 			return -1, ErrNoStrategyTokens.WithErr(err)
@@ -281,7 +256,7 @@
 		}
 
 		// get the census from the database by queue_id
-		currentCensus, err := capi.sqlc.CensusByID(internalCtx, int64(censusID))
+		currentCensus, err := capi.db.QueriesRO.CensusByID(internalCtx, int64(censusID))
 		if err != nil {
 			return ErrCantGetCensus.WithErr(err)
 		}
